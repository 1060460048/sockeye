--- conflicted
+++ resolved
@@ -11,43 +11,7 @@
 
 Each version section may have subsections for: _Added_, _Changed_, _Removed_, _Deprecated_, and _Fixed_.
 
-<<<<<<< HEAD
-## [3.1.0]
-Sockeye is now exclusively based on Pytorch.
-
-### Changed
-- Renamed `x_pt` modules to `x`. Updated entry points in `setup.py`.
-
-### Removed
-- Removed MXNet from the codebase
-- Removed device locking / GPU acquisition logic. Removed dependency on `portalocker`.
-- Removed arguments `--softmax-temperature`, `--weight-init-*`, `--mc-dropout`, `--horovod`, `--device-ids
-- Removed all MXNet-related tests
-
-## [3.0.15]
-
-### Fixed
-- Fixed GPU-based scoring by copying to cpu tensor first before converting to numpy.
-
-## [3.0.14]
-
-### Added
-- Added support for Translation Error Rate (TER) metric as implemented in sacrebleu==1.4.14.
-  Checkpoint decoder metrics will now include TER scores and early stopping can be determined
-  via TER improvements (`--optimized-metric ter`)
-
-## [3.0.13]
-
-### Changed
-- use `expand` instead of `repeat` for attention masks to not allocate additional memory
-- avoid repeated `transpose` for initializing cached encoder-attention states in the decoder.
-
-## [3.0.12]
-
-### Removed
-- Removed unused code for Weight Normalization. Minor code cleanups.
-=======
-## [3.0.12]
+## [3.1.1]
 
 ### Added
 
@@ -57,7 +21,41 @@
   - By default, all data sources have an equal chance of being chosen (`--data-sampling-method uniform`).
   - Alternatively, the choice can be weighted by data size (number of sequences) and a temperature parameter (`--data-sampling-method temperature --data-sampling-temperature ...`) as described by [Arivazhagan et al (2019)](https://aclanthology.org/N19-1388/).
   - The user can also specify custom weights (`--data-sampling-method custom --data-sampling-custom ...`).
->>>>>>> 47a16c5c
+
+## [3.1.0]
+Sockeye is now exclusively based on Pytorch.
+
+### Changed
+- Renamed `x_pt` modules to `x`. Updated entry points in `setup.py`.
+
+### Removed
+- Removed MXNet from the codebase
+- Removed device locking / GPU acquisition logic. Removed dependency on `portalocker`.
+- Removed arguments `--softmax-temperature`, `--weight-init-*`, `--mc-dropout`, `--horovod`, `--device-ids
+- Removed all MXNet-related tests
+
+## [3.0.15]
+
+### Fixed
+- Fixed GPU-based scoring by copying to cpu tensor first before converting to numpy.
+
+## [3.0.14]
+
+### Added
+- Added support for Translation Error Rate (TER) metric as implemented in sacrebleu==1.4.14.
+  Checkpoint decoder metrics will now include TER scores and early stopping can be determined
+  via TER improvements (`--optimized-metric ter`)
+
+## [3.0.13]
+
+### Changed
+- use `expand` instead of `repeat` for attention masks to not allocate additional memory
+- avoid repeated `transpose` for initializing cached encoder-attention states in the decoder.
+
+## [3.0.12]
+
+### Removed
+- Removed unused code for Weight Normalization. Minor code cleanups.
 
 ## [3.0.11]
 

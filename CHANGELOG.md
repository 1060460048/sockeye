# Changelog

All notable changes to the project are documented in this file.

Version numbers are of the form `1.0.0`.
Any version bump in the last digit is backwards-compatible, in that a model trained with the previous version can still
be used for translation with the new version.
Any bump in the second digit indicates a backwards-incompatible change,
e.g. due to changing the architecture or simply modifying model parameter names.
Note that Sockeye has checks in place to not translate with an old model that was trained with an incompatible version.

Each version section may have subsections for: _Added_, _Changed_, _Removed_, _Deprecated_, and _Fixed_.

<<<<<<< HEAD
## [3.1.2]

### Added

- Added support for training with multiple prepared data directories: `sockeye-train --prepared-data dir1 dir2 ...`.
  - Prepared data sources should all use the same vocabularies (specify `sockeye-prepare-data --source-vocab ... sockeye-prepare-data --target-vocab ...`).
  - At each training step, one of the prepared data sources is randomly chosen to provide the next batch.
  - By default, all data sources have an equal chance of being chosen (`--data-sampling-method uniform`).
  - Alternatively, the choice can be weighted by data size (number of sequences) and a temperature parameter (`--data-sampling-method temperature --data-sampling-temperature ...`) as described by [Arivazhagan et al (2019)](https://aclanthology.org/N19-1388/).
  - The user can also specify custom weights (`--data-sampling-method custom --data-sampling-custom ...`).
  - TODO: branching layers
  - TODO: t_offset
=======
## [3.1.9]

### Changed

- Clarified usage of `batch_size` in Translator code.

## [3.1.8]

### Fixed

- When saving parameters, SockeyeModel now skips parameters for traced modules because these modules are created at runtime and use the same parameters as non-traced versions. When loading parameters, SockeyeModel ignores parameters for traced modules that may have been saved by earlier versions.

## [3.1.7]

### Changed

- SockeyeModel components are now traced regardless of whether `inference_only` is set, including for the CheckpointDecoder during training.

## [3.1.6]

### Changed

- Moved offsetting of topk scores out of the (traced) TopK module. This allows sending requests of variable
  batch size to the same Translator/Model/BeamSearch instance.

## [3.1.5]

### Changed
- Allow PyTorch 1.11 in requirements

## [3.1.4]

### Added
- Added support for the use of adding target prefix and target prefix factors to the input in JSON format during inference.

## [3.1.3]

### Added
- Added support for the use of adding source prefixes to the input in JSON format during inference.

## [3.1.2]

### Changed
- Optimized creation of source length mask by using `expand` instead of `repeat_interleave`.
>>>>>>> 71914bb2

## [3.1.1]

### Changed
- Updated torch dependency to 1.10.x (`torch>=1.10.0,<1.11.0`)

## [3.1.0]
Sockeye is now exclusively based on Pytorch.

### Changed
- Renamed `x_pt` modules to `x`. Updated entry points in `setup.py`.

### Removed
- Removed MXNet from the codebase
- Removed device locking / GPU acquisition logic. Removed dependency on `portalocker`.
- Removed arguments `--softmax-temperature`, `--weight-init-*`, `--mc-dropout`, `--horovod`, `--device-ids
- Removed all MXNet-related tests

## [3.0.15]

### Fixed
- Fixed GPU-based scoring by copying to cpu tensor first before converting to numpy.

## [3.0.14]

### Added
- Added support for Translation Error Rate (TER) metric as implemented in sacrebleu==1.4.14.
  Checkpoint decoder metrics will now include TER scores and early stopping can be determined
  via TER improvements (`--optimized-metric ter`)

## [3.0.13]

### Changed
- use `expand` instead of `repeat` for attention masks to not allocate additional memory
- avoid repeated `transpose` for initializing cached encoder-attention states in the decoder.

## [3.0.12]

### Removed
- Removed unused code for Weight Normalization. Minor code cleanups.

## [3.0.11]

### Fixed

- Fixed training with a single, fixed learning rate instead of a rate scheduler (`--learning-rate-scheduler none --initial-learning-rate ...`).

## [3.0.10]

### Changed

- End-to-end trace decode_step of the Sockeye model. Creates less overhead during decoding and a small speedup.

## [3.0.9]

### Fixed

- Fixed not calling the traced target embedding module during inference.

## [3.0.8]

### Changed

- Add support for JIT tracing source/target embeddings and JIT scripting the output layer during inference.

## [3.0.7]

### Changed

- Improve training speed by using`torch.nn.functional.multi_head_attention_forward` for self- and encoder-attention
  during training. Requires reorganization of the parameter layout of the key-value input projections,
  as the current Sockeye attention interleaves for faster inference.
  Attention masks (both for source masking and autoregressive masks need some shape adjustments as requirements
  for the fused MHA op differ slightly).
  - Non-interleaved format for joint key-value input projection parameters:
    `in_features=hidden, out_features=2*hidden -> Shape: (2*hidden, hidden)`
  - Interleaved format for joint-key-value input projection stores key and value parameters, grouped by heads:
    `Shape: ((num_heads * 2 * hidden_per_head), hidden)`
  - Models save and load key-value projection parameters in interleaved format.
  - When `model.training == True` key-value projection parameters are put into
    non-interleaved format for `torch.nn.functional.multi_head_attention_forward`
  - When `model.training == False`, i.e. model.eval() is called, key-value projection
    parameters are again converted into interleaved format in place.

## [3.0.6]

### Fixed

- Fixed checkpoint decoder issue that prevented using `bleu` as `--optimized-metric` for distributed training ([#995](https://github.com/awslabs/sockeye/issues/995)).

## [3.0.5]

### Fixed

- Fixed data download in multilingual tutorial.

## [3.0.4]

###

- Make sure data permutation indices are in int64 format (doesn't seem to be the case by default on all platforms).

## [3.0.3]

### Fixed

- Fixed ensemble decoding for models without target factors.

## [3.0.2]

### Changed

- `sockeye-translate`: Beam search now computes and returns secondary target factor scores. Secondary target factors
  do not participate in beam search, but are greedily chosen at every time step. Accumulated scores for secondary factors
  are not normalized by length. Factor scores are included in JSON output (``--output-type json``).
- `sockeye-score` now returns tab-separated scores for each target factor. Users can decide how to combine factor scores
  depending on the downstream application. Score for the first, primary factor (i.e. output words) are normalized,
  other factors are not.

## [3.0.1]

### Fixed

- Parameter averaging (`sockeye-average`) now always uses the CPU, which enables averaging parameters from GPU-trained models on CPU-only hosts.

## [3.0.0] Sockeye 3: Fast Neural Machine Translation with PyTorch

Sockeye is now based on PyTorch.
We maintain backwards compatibility with MXNet models in version 2.3.x until 3.1.0.
If MXNet 2.x is installed, Sockeye can run both with PyTorch or MXNet but MXNet is no longer strictly required.

### Added

- Added model converter CLI `sockeye.mx_to_pt` that converts MXNet models to PyTorch models.
- Added `--apex-amp` training argument that runs entire model in FP16 mode, replaces `--dtype float16` (requires [Apex](https://github.com/NVIDIA/apex)).
- Training automatically uses Apex fused optimizers if available (requires [Apex](https://github.com/NVIDIA/apex)).
- Added training argument `--label-smoothing-impl` to choose label smoothing implementation (default of `mxnet` uses the same logic as MXNet Sockeye 2).

### Changed

- CLI names point to the PyTorch code base (e.g. `sockeye-train` etc.).
- MXNet-based CLIs are now accessible via `sockeye-<name>-mx`.
- MXNet code requires MXNet >= 2.0 since we adopted the new numpy interface.
- `sockeye-train` now uses PyTorch's distributed data-parallel mode for multi-process (multi-GPU) training. Launch with: `torchrun --no_python --nproc_per_node N sockeye-train --dist ...`
- Updated the [quickstart tutorial](docs/tutorials/wmt_large.md) to cover multi-device training with PyTorch Sockeye.
- Changed `--device-ids` argument (plural) to `--device-id` (singular). For multi-GPU training, see distributed mode noted above.
- Updated default value: `--pad-vocab-to-multiple-of 8`
- Removed `--horovod` argument used with `horovodrun` (use `--dist` with `torchrun`).
- Removed `--optimizer-params` argument (use `--optimizer-betas`, `--optimizer-eps`).
- Removed `--no-hybridization` argument (use `PYTORCH_JIT=0`, see [Disable JIT for Debugging](https://pytorch.org/docs/stable/jit.html#disable-jit-for-debugging)).
- Removed `--omp-num-threads` argument (use `--env=OMP_NUM_THREADS=N`).

### Removed

- Removed support for constrained decoding (both positive and negative lexical constraints)
- Removed support for beam histories
- Removed `--amp-scale-interval` argument.
- Removed `--kvstore` argument.
- Removed arguments: `--weight-init`, `--weight-init-scale` `--weight-init-xavier-factor-type`, `--weight-init-xavier-rand-type`
- Removed `--decode-and-evaluate-device-id` argument.
- Removed arguments: `--monitor-pattern'`, `--monitor-stat-func`
- Removed CUDA-specific requirements files in `requirements/`

## [2.3.24]
### Added

- Use of the safe yaml loader for the model configuration files.

## [2.3.23]
### Changed

- Do not sort BIAS_STATE in beam search. It is constant across decoder steps.

## [2.3.22]
### Fixed

- The previous commit introduced a regression for vocab creation. The results was that the vocabulary was created on the input characters rather than on tokens.

## [2.3.21]
### Added

- Extended parallelization of data preparation to vocabulary and statistics creation while minimizing the overhead of sharding.

## [2.3.20]
### Added

- Added debug logging for restrict_lexicon lookups

## [2.3.19]
### Changed

- When training only the decoder (`--fixed-param-strategy all_except_decoder`), disable autograd for the encoder and embeddings to save memory.

## [2.3.18]
### Changed

- Updated Docker builds and documentation.  See [sockeye_contrib/docker](sockeye_contrib/docker).

## [2.3.17]
### Added
- Added an alternative, faster implementation of greedy search. The '--greedy' flag to `sockeye.translate` will enable it. This implementation does not support hypothesis scores, batch decoding, or lexical constraints."

## [2.3.16]

### Added
- Added option `--transformer-feed-forward-use-glu` to use Gated Linear Units in transformer feed forward networks ([Dauphin et al., 2016](https://arxiv.org/abs/1612.08083); [Shazeer, 2020](https://arxiv.org/abs/2002.05202)).

## [2.3.15]

### Changed
- Optimization: Decoder class is now a complete HybridBlock (no forward method).

## [2.3.14]

### Changed
- Updated to [MXNet 1.8.0](https://github.com/apache/incubator-mxnet/tree/1.8.0)
- Removed dependency support for Cuda 9.2 (no longer supported by MXNet 1.8).
- Added dependency support for Cuda 11.0 and 11.2.
- Updated Python requirement to 3.7 and later. (Removed backporting `dataclasses` requirement)

## [2.3.13]

### Added
- Target factors are now also collected for nbest translations (and stored in the JSON output handler).

## [2.3.12]

### Added
- Added `--config` option to `prepare_data` CLI to allow setting commandline flags via a yaml config.
- Flags for the `prepare_data` CLI are now stored in the output folder under `args.yaml`
  (equivalent to the behavior of `sockeye_train`)

## [2.3.11]

### Added
- Added option `prevent_unk` to avoid generating `<unk>` token in beam search.

## [2.3.10]

### Changed

- Make sure that the top N best params files retained, even if N > --keep-last-params. This ensures that model
  averaging will not be crippled when keeping only a few params files during training. This can result in a
  significant savings of disk space during training.

## [2.3.9]

### Added

- Added scripts for processing Sockeye benchmark output (`--output-type benchmark`):
  - [benchmark_to_output.py](sockeye_contrib/benchmark/benchmark_to_output.py) extracts translations
  - [benchmark_to_percentiles.py](sockeye_contrib/benchmark/benchmark_to_percentiles.py) computes percentiles

## [2.3.8]

### Fixed

- Fix problem identified in issue #925 that caused learning rate
  warmup to fail in some instances when doing continued training

## [2.3.7]

### Changed

- Use dataclass module to simplify Config classes. No functional change.

## [2.3.6]

### Fixed

- Fixes the problem identified in issue #890, where the lr_scheduler
  does not behave as expected when continuing training. The problem is
  that the lr_scheduler is kept as part of the optimizer, but the
  optimizer is not saved when saving state. Therefore, every time
  training is restarted, a new lr_scheduler is created with initial
  parameter settings. Fix by saving and restoring the lr_scheduling
  separately.

## [2.3.5]

### Fixed

- Fixed issue with LearningRateSchedulerPlateauReduce.__repr__ printing
	out num_not_improved instead of reduce_num_not_improved.

## [2.3.4]

### Fixed

- Fixed issue with dtype mismatch in beam search when translating with `--dtype float16`.

## [2.3.3]

### Changed

- Upgraded `SacreBLEU` dependency of Sockeye to a newer version (`1.4.14`).

## [2.3.2]
### Fixed

- Fixed edge case that unintentionally skips softmax for sampling if beam size is 1.

## [2.3.1]
### Fixed

- Optimizing for BLEU/CHRF with horovod required the secondary workers to also create checkpoint decoders.

## [2.3.0]

### Added

- Added support for target factors.
  If provided with additional target-side tokens/features (token-parallel to the regular target-side) at training time,
  the model can now learn to predict these in a multi-task setting. You can provide target factor data similar to source
  factors: `--target-factors <factor_file1> [<factor_fileN>]`. During training, Sockeye optimizes one loss per factor
  in a multi-task setting. The weight of the losses can be controlled by `--target-factors-weight`.
  At inference, target factors are decoded greedily, they do not participate in beam search.
  The predicted factor at each time step is the argmax over its separate output
  layer distribution. To receive the target factor predictions at inference time, use
  `--output-type translation_with_factors`.

### Changed

- `load_model(s)` now returns a list of target vocabs.
- Default source factor combination changed to `sum` (was `concat` before).
- `SockeyeModel` class has three new properties: `num_target_factors`, `target_factor_configs`,
  and `factor_output_layers`.

## [2.2.8]

### Changed
- Make source/target data parameters required for the scoring CLI to avoid cryptic error messages.

## [2.2.7]

### Added

- Added an argument to specify the log level of secondary workers. Defaults to ERROR to hide any logs except for exceptions.

## [2.2.6]

### Fixed
- Avoid a crash due to an edge case when no model improvement has been observed by the time the learning rate gets reduced for the first time.

## [2.2.5]

### Fixed
- Enforce sentence batching for sockeye score tool, set default batch size to 56

## [2.2.4]

### Changed
- Use softmax with length in DotAttentionCell.
- Use `contrib.arange_like` in AutoRegressiveBias block to reduce number of ops.

## [2.2.3]

### Added

- Log the absolute number of `<unk>` tokens in source and target data

## [2.2.2]

### Fixed

- Fix: Guard against null division for small batch sizes.

## [2.2.1]

## Fixed

- Fixes a corner case bug by which the beam decoder can wrongly return a best hypothesis with -infinite score.

## [2.2.0]

### Changed

- Replaced multi-head attention with [interleaved_matmul_encdec](https://github.com/apache/incubator-mxnet/pull/16408) operators, which removes previously needed transposes and improves performance.

- Beam search states and model layers now assume time-major format.

## [2.1.26]

### Fixed

- Fixes a backwards incompatibility introduced in 2.1.17, which would prevent models trained with prior versions to be used for inference.

## [2.1.25]

### Changed

- Reverting PR #772 as it causes issues with `amp`.

## [2.1.24]

### Changed

- Make sure to write a final checkpoint when stopping with `--max-updates`, `--max-samples` or `--max-num-epochs`.

## [2.1.23]

### Changed

- Updated to [MXNet 1.7.0](https://github.com/apache/incubator-mxnet/tree/1.7.0).
- Re-introduced use of softmax with length parameter in DotAttentionCell (see PR #772).

## [2.1.22]

### Added

- Re-introduced `--softmax-temperature` flag for `sockeye.score` and `sockeye.translate`.

## [2.1.21]

### Added

- Added an optional ability to cache encoder outputs of model.

## [2.1.20]

### Fixed

- Fixed a bug where the training state object was saved to disk before training metrics were added to it, leading to an inconsistency between the training state object and the metrics file (see #859).

## [2.1.19]

### Fixed

- When loading a shard in Horovod mode, there is now a check that each non-empty bucket contains enough sentences to cover each worker's slice. If not, the bucket's sentences are replicated to guarantee coverage.

## [2.1.18]

### Fixed

- Fixed a bug where sampling translation fails because an array is created in the wrong context.

## [2.1.17]

### Added

- Added `layers.SSRU`, which implements a Simpler Simple Recurrent Unit as described in
Kim et al, "From Research to Production and Back: Ludicrously Fast Neural Machine Translation" WNGT 2019.

- Added `ssru_transformer` option to `--decoder`, which enables the usage of SSRUs as a replacement for the decoder-side self-attention layers.

### Changed

- Reduced the number of arguments for `MultiHeadSelfAttention.hybrid_forward()`.
 `previous_keys` and `previous_values` should now be input together as `previous_states`, a list containing two symbols.

## [2.1.16]

### Fixed

- Fixed batch sizing error introduced in version 2.1.12 (c00da52) that caused batch sizes to be multiplied by the number of devices. Batch sizing now works as documented (same as pre-2.1.12 versions).
- Fixed `max-word` batching to properly size batches to a multiple of both `--batch-sentences-multiple-of` and the number of devices.

## [2.1.15]

### Added

- Inference option `--mc-dropout` to use dropout during inference, leading to non-deterministic output. This option uses the same dropout parameters present in the model config file.

## [2.1.14]

### Added

- Added `sockeye.rerank` option `--output` to specify output file.
- Added `sockeye.rerank` option `--output-reference-instead-of-blank` to output reference line instead of best hypothesis when best hypothesis is blank.


## [2.1.13]

### Added

- Training option `--quiet-secondary-workers` that suppresses console output for secondary workers when training with Horovod/MPI.
- Set version of isort to `<5.0.0` in requirements.dev.txt to avoid incompatibility between newer versions of isort and pylint.

## [2.1.12]

### Added

- Batch type option `max-word` for max number of words including padding tokens (more predictable memory usage than `word`).
- Batching option `--batch-sentences-multiple-of` that is similar to `--round-batch-sizes-to-multiple-of` but always rounds down (more predictable memory usage).

### Changed

- Default bucketing settings changed to width 8, max sequence length 95 (96 including BOS/EOS tokens), and no bucket scaling.
- Argument `--no-bucket-scaling` replaced with `--bucket-scaling` which is False by default.

## [2.1.11]

### Changed

- Updated `sockeye.rerank` module to use "add-k" smoothing for sentence-level BLEU.

### Fixed

- Updated `sockeye.rerank` module to use current N-best format.

## [2.1.10]

### Changed

- Changed to a cross-entropy loss implementation that avoids the use of SoftmaxOutput.

## [2.1.9]

### Added

- Added training argument `--ignore-extra-params` to ignore extra parameters when loading models.  The primary use case is continuing training with a model that has already been annotated with scaling factors (`sockeye.quantize`).

### Fixed

- Properly pass `allow_missing` flag to `model.load_parameters()`

## [2.1.8]

### Changed

- Update to sacrebleu=1.4.10

## [2.1.7]

### Changed

- Optimize prepare_data by saving the shards in parallel. The prepare_data script accepts a new parameter `--max-processes` to control the level of parallelism with which shards are written to disk.

## [2.1.6]

### Changed

- Updated Dockerfiles optimized for CPU (intgemm int8 inference, full MKL support) and GPU (distributed training with Horovod).  See [sockeye_contrib/docker](sockeye_contrib/docker).

### Added

- Official support for int8 quantization with [intgemm](https://github.com/kpu/intgemm):
  - This requires the "intgemm" fork of MXNet ([kpuatamazon/incubator-mxnet/intgemm](https://github.com/kpuatamazon/incubator-mxnet/tree/intgemm)).  This is the version of MXNet used in the Sockeye CPU docker image (see [sockeye_contrib/docker](sockeye_contrib/docker)).
  - Use `sockeye.translate --dtype int8` to quantize a trained float32 model at runtime.
  - Use the `sockeye.quantize` CLI to annotate a float32 model with int8 scaling factors for fast runtime quantization.

## [2.1.5]

### Changed

- Changed state caching for transformer models during beam search to cache states with attention heads already separated out. This avoids repeated transpose operations during decoding, leading to faster inference.

## [2.1.4]

### Added

- Added Dockerfiles that build an experimental CPU-optimized Sockeye image:
  - Uses the latest versions of [kpuatamazon/incubator-mxnet](https://github.com/kpuatamazon/incubator-mxnet) (supports [intgemm](https://github.com/kpu/intgemm) and makes full use of Intel MKL) and [kpuatamazon/sockeye](https://github.com/kpuatamazon/sockeye) (supports int8 quantization for inference).
  - See [sockeye_contrib/docker](sockeye_contrib/docker).

## [2.1.3]

### Changed

- Performance optimizations to beam search inference
  - Remove unneeded take ops on encoder states
  - Gathering input data before sending to GPU, rather than sending each batch element individually
  - All of beam search can be done in fp16, if specified by the model
  - Other small miscellaneous optimizations
- Model states are now a flat list in ensemble inference, structure of states provided by `state_structure()`

## [2.1.2]

### Changed

- Updated to [MXNet 1.6.0](https://github.com/apache/incubator-mxnet/tree/1.6.0)

### Added

- Added support for CUDA 10.2

### Removed

- Removed support for CUDA<9.1 / CUDNN<7.5

## [2.1.1]

### Added
- Ability to set environment variables from training/translate CLIs before MXNet is imported. For example, users can
  configure MXNet as such: `--env "OMP_NUM_THREADS=1;MXNET_ENGINE_TYPE=NaiveEngine"`

## [2.1.0]

### Changed

- Version bump, which should have been included in commit b0461b due to incompatible models.

## [2.0.1]

### Changed

- Inference defaults to using the max input length observed in training (versus scaling down based on mean length ratio and standard deviations).

### Added

- Additional parameter fixing strategies:
  - `all_except_feed_forward`: Only train feed forward layers.
  - `encoder_and_source_embeddings`: Only train the decoder (decoder layers, output layer, and target embeddings).
  - `encoder_half_and_source_embeddings`: Train the latter half of encoder layers and the decoder.
- Option to specify the number of CPU threads without using an environment variable (`--omp-num-threads`).
- More flexibility for source factors combination

## [2.0.0]

### Changed

- Update to [MXNet 1.5.0](https://github.com/apache/incubator-mxnet/tree/1.5.0)
- Moved `SockeyeModel` implementation and all layers to [Gluon API](http://mxnet.incubator.apache.org/versions/master/gluon/index.html)
- Removed support for Python 3.4.
- Removed image captioning module
- Removed outdated Autopilot module
- Removed unused training options: Eve, Nadam, RMSProp, Nag, Adagrad, and Adadelta optimizers, `fixed-step` and `fixed-rate-inv-t` learning rate schedulers
- Updated and renamed learning rate scheduler `fixed-rate-inv-sqrt-t` -> `inv-sqrt-decay`
- Added script for plotting metrics files: [sockeye_contrib/plot_metrics.py](sockeye_contrib/plot_metrics.py)
- Removed option `--weight-tying`.  Weight tying is enabled by default, disable with `--weight-tying-type none`.

### Added

- Added distributed training support with Horovod/MPI.  Use `horovodrun` and the `--horovod` training flag.
- Added Dockerfiles that build a Sockeye image with all features enabled.  See [sockeye_contrib/docker](sockeye_contrib/docker).
- Added `none` learning rate scheduler (use a fixed rate throughout training)
- Added `linear-decay` learning rate scheduler
- Added training option `--learning-rate-t-scale` for time-based decay schedulers
- Added support for MXNet's [Automatic Mixed Precision](https://mxnet.incubator.apache.org/versions/master/tutorials/amp/amp_tutorial.html).  Activate with the `--amp` training flag.  For best results, make sure as many model dimensions are possible are multiples of 8.
- Added options for making various model dimensions multiples of a given value.  For example, use `--pad-vocab-to-multiple-of 8`, `--bucket-width 8 --no-bucket-scaling`, and `--round-batch-sizes-to-multiple-of 8` with AMP training.
- Added [GluonNLP](http://gluon-nlp.mxnet.io/)'s BERTAdam optimizer, an implementation of the Adam variant used by Devlin et al. ([2018](https://arxiv.org/pdf/1810.04805.pdf)).  Use `--optimizer bertadam`.
- Added training option `--checkpoint-improvement-threshold` to set the amount of metric improvement required over the window of previous checkpoints to be considered actual model improvement (used with `--max-num-checkpoint-not-improved`).

## [1.18.103]
### Added
- Added ability to score image-sentence pairs by extending the scoring feature originally implemented for machine
  translation to the image captioning module.

## [1.18.102]
### Fixed
- Fixed loading of more than 10 source vocabulary files to be in the right, numerical order.

## [1.18.101]
### Changed
- Update to Sacrebleu 1.3.6

## [1.18.100]
### Fixed
- Always initializing the multiprocessing context. This should fix issues observed when running `sockeye-train`.

## [1.18.99]
### Changed
- Updated to [MXNet 1.4.1](https://github.com/apache/incubator-mxnet/tree/1.4.1)

## [1.18.98]
### Changed
- Converted several transformer-related layer implementations to Gluon HybridBlocks. No functional change.

## [1.18.97]
### Changed
- Updated to PyYAML 5.1

## [1.18.96]
### Changed
- Extracted prepare vocab functionality in the build vocab step into its own function. This matches the pattern in prepare data and train where the main() function only has argparsing, and it invokes a separate function to do the work. This is to allow modules that import this one to circumvent the command line.

## [1.18.95]
### Changed
- Removed custom operators from transformer models and replaced them with symbolic operators.
  Improves Performance.

## [1.18.94]
### Added
- Added ability to accumulate gradients over multiple batches (--update-interval). This allows simulation of large
  batch sizes on environments with limited memory. For example: training with `--batch-size 4096 --update-interval 2`
  should be close to training with `--batch-size 8192` at smaller memory footprint.

## [1.18.93]
### Fixed
- Made `brevity_penalty` argument in `Translator` class optional to ensure backwards compatibility.

## [1.18.92]
### Added
- Added sentence length (and length ratio) prediction to be able to discourage hypotheses that are too short at inference time. Can be enabled for training with `--length-task` and with `--brevity-penalty-type` during inference.

## [1.18.91]
### Changed
- Multiple lexicons can now be specified with the `--restrict-lexicon` option:
  - For a single lexicon: `--restrict-lexicon /path/to/lexicon`.
  - For multiple lexicons: `--restrict-lexicon key1:/path/to/lexicon1 key2:/path/to/lexicon2 ...`.
  - Use `--json-input` to specify the lexicon to use for each input, ex: `{"text": "some input string", "restrict_lexicon": "key1"}`.

## [1.18.90]
### Changed
- Updated to [MXNet 1.4.0](https://github.com/apache/incubator-mxnet/tree/1.4.0)
- Integration tests no longer check for equivalence of outputs with batch size 2

## [1.18.89]
### Fixed
- Made the length ratios per bucket change backwards compatible.

## [1.18.88]
### Changed
- Made sacrebleu a pip dependency and removed it from `sockeye_contrib`.

## [1.18.87]
### Added
- Data statistics at training time now compute mean and standard deviation of length ratios per bucket.
  This information is stored in the model's config, but not used at the moment.

## [1.18.86]
### Added
- Added the `--fixed-param-strategy` option that allows fixing various model parameters during training via named strategies.
  These include some of the simpler combinations from [Wuebker et al. (2018)](https://arxiv.org/abs/1811.01990) such as fixing everything except the first and last layers of the encoder and decoder (`all_except_outer_layers`).  See the help message for a full list of strategies.

## [1.18.85]
### Changed
- Disabled dynamic batching for `Translator.translate()` by default due to increased memory usage. The default is to
  fill-up batches to `Translator.max_batch_size`.
  Dynamic batching can still be enabled if `fill_up_batches` is set to False.
### Added
- Added parameter to force training to stop after a given number of checkpoints. Useful when forced to share limited GPU resources.

## [1.18.84]
### Fixed
- Fixed lexical constraints bugs that broke batching and caused large drop in BLEU.
  These were introduced with sampling (1.18.64).

## [1.18.83]
### Changed
 - The embedding size is automatically adjusted to the Transformer model size in case it is not specified on the command line.

## [1.18.82]
### Fixed
- Fixed type conversion in metrics file reading introduced in 1.18.79.

## [1.18.81]
### Fixed
- Making sure the training pickled training state contains the checkpoint decoder's BLEU score of the last checkpoint.

## [1.18.80]
### Fixed
- Fixed a bug introduced in 1.18.77 where blank lines in the training data resulted in failure.

## [1.18.79]
### Added
- Writing of the convergence/divergence status to the metrics file and guarding against numpy.histogram's errors for NaNs during divergent behaviour.

## [1.18.78]
### Changed
- Dynamic batch sizes: `Translator.translate()` will adjust batch size in beam search to the actual number of inputs without using padding.

## [1.18.77]
### Added
- `sockeye.score` now loads data on demand and doesn't skip any input lines

## [1.18.76]
### Changed
- Do not compare scores from translation and scoring in integration tests.

### Added
- Adding the option via the flag `--stop-training-on-decoder-failure` to stop training in case the checkpoint decoder dies (e.g. because there is not enough memory).
In case this is turned on a checkpoint decoder is launched right when training starts in order to fail as early as possible.

## [1.18.75]
### Changed
- Do not create dropout layers for inference models for performance reasons.

## [1.18.74]
### Changed
- Revert change in 1.18.72 as no memory saving could be observed.

## [1.18.73]
### Fixed
- Fixed a bug where `source-factors-num-embed` was not correctly adjusted to `num-embed`
  when using prepared data & `source-factor-combine` sum.

## [1.18.72]
### Changed
- Removed use of `expand_dims` in favor of `reshape` to save memory.

## [1.18.71]
### Fixed
- Fixed default setting of source factor combination to be 'concat' for backwards compatibility.

## [1.18.70]
### Added
- Sockeye now outputs fields found in a JSON input object, if they are not overwritten by Sockeye. This behavior can be enabled by selecting `--json-input` (to read input as a JSON object) and `--output-type json` (to write a JSON object to output).

## [1.18.69]
### Added
- Source factors can now be added to the embeddings instead of concatenated with `--source-factors-combine sum` (default: concat)

## [1.18.68]
- Fixed training crashes with `--learning-rate-decay-optimizer-states-reset initial` option.

## [1.18.67]
### Added
- Added `fertility` as a further type of attention coverage.
- Added an option for training to keep the initializations of the model via `--keep-initializations`. When set, the trainer will avoid deleting the params file for the first checkpoint, no matter what `--keep-last-params` is set to.

## [1.18.66]
### Fixed
- Fix to argument names that are allowed to differ for resuming training.

## [1.18.65]
### Changed
- More informative error message about inconsistent --shared-vocab setting.

## [1.18.64]
### Added
- Adding translation sampling via `--sample [N]`. This causes the decoder to sample each next step from the target distribution probabilities at each
  timestep. An optional value of `N` causes the decoder to sample only from the top `N` vocabulary items for each hypothesis at each timestep (the
  default is 0, meaning to sample from the entire vocabulary).

## [1.18.63]
### Changed
- The checkpoint decoder and nvidia-smi subprocess are now launched from a forkserver, allowing for a better separation between processes.

## [1.18.62]
### Added
- Add option to make `TranslatorInputs` directly from a dict.

## [1.18.61]
### Changed
- Update to MXNet 1.3.1. Removed requirements/requirements.gpu-cu{75,91}.txt as CUDA 7.5 and 9.1 are deprecated.

## [1.18.60]
### Fixed
- Performance optimization to skip the softmax operation for single model greedy decoding is now only applied if no translation scores are required in the output.

## [1.18.59]
### Added
- Full training state is now returned from EarlyStoppingTrainer's fit().
### Changed
- Training state cleanup will not be performed for training runs that did not converge yet.
- Switched to portalocker for locking files (Windows compatibility).

## [1.18.58]
### Added
- Added nbest translation, exposed as `--nbest-size`. Nbest translation means to not only output the most probable translation according to a model, but the top n most probable hypotheses. If `--nbest-size > 1` and the option `--output-type` is not explicitly specified, the output type will be changed to one JSON list of nbest translations per line. `--nbest-size` can never be larger than `--beam-size`.

### Changed
- Changed `sockeye.rerank` CLI to be compatible with nbest translation JSON output format.

## [1.18.57]
### Added
- Added `sockeye.score` CLI for quickly scoring existing translations ([documentation](tutorials/scoring.md)).
### Fixed
- Entry-point clean-up after the contrib/ rename

## [1.18.56]
### Changed
- Update to MXNet 1.3.0.post0

## [1.18.55]
- Renamed `contrib` to less-generic `sockeye_contrib`

## [1.18.54]
### Added
- `--source-factor-vocabs` can be set to provide source factor vocabularies.

## [1.18.53]
### Added
- Always skipping softmax for greedy decoding by default, only for single models.
- Added option `--skip-topk` for greedy decoding.

## [1.18.52]
### Fixed
- Fixed bug in constrained decoding to make sure best hypothesis satifies all constraints.

## [1.18.51]
### Added
- Added a CLI for reranking of an nbest list of translations.

## [1.18.50]
### Fixed
- Check for equivalency of training and validation source factors was incorrectly indented.

## [1.18.49]
### Changed
- Removed dependence on the nvidia-smi tool. The number of GPUs is now determined programatically.

## [1.18.48]
### Changed
- Translator.max_input_length now reports correct maximum input length for TranslatorInput objects, independent of the internal representation, where an additional EOS gets added.

## [1.18.47]
### Changed
- translate CLI: no longer rely on external, user-given input id for sorting translations. Also allow string ids for sentences.

## [1.18.46]
### Fixed
- Fixed issue with `--num-words 0:0` in image captioning and another issue related to loading all features to memory with variable length.

## [1.18.45]
### Added
- Added an 8 layer LSTM model similar (but not exactly identical) to the 'GNMT' architecture to autopilot.

## [1.18.44]
### Fixed
- Fixed an issue with `--max-num-epochs` causing training to stop before the update/batch that actually completes the epoch was made.

## [1.18.43]
### Added
- `<s>` now supported as the first token in a multi-word negative constraint
  (e.g., `<s> I think` to prevent a sentence from starting with `I think`)
### Fixed
- Bugfix in resetting the state of a multiple-word negative constraint

## [1.18.42]
### Changed
- Simplified gluon blocks for length calculation

## [1.18.41]
### Changed
- Require numpy 1.14 or later to avoid MKL conflicts between numpy as mxnet-mkl.

## [1.18.40]
### Fixed
- Fixed bad check for existence of negative constraints.
- Resolved conflict for phrases that are both positive and negative constraints.
- Fixed softmax temperature at inference time.

## [1.18.39]
### Added
- Image Captioning now supports constrained decoding.
- Image Captioning: zero padding of features now allows input features of different shape for each image.

## [1.18.38]
### Fixed
- Fixed issue with the incorrect order of translations when empty inputs are present and translating in chunks.

## [1.18.37]
### Fixed
- Determining the max output length for each sentence in a batch by the bucket length rather than the actual in order to match the behavior of a single sentence translation.

## [1.18.36]
### Changed
- Updated to [MXNet 1.2.1](https://github.com/apache/incubator-mxnet/tree/1.2.1)

## [1.18.35]
### Added
- ROUGE scores are now available in `sockeye-evaluate`.
- Enabled CHRF as an early-stopping metric.

## [1.18.34]
### Added
- Added support for `--beam-search-stop first` for decoding jobs with `--batch-size > 1`.

## [1.18.33]
### Added
- Now supports negative constraints, which are phrases that must *not* appear in the output.
   - Global constraints can be listed in a (pre-processed) file, one per line: `--avoid-list FILE`
   - Per-sentence constraints are passed using the `avoid` keyword in the JSON object, with a list of strings as its field value.

## [1.18.32]
### Added
- Added option to pad vocabulary to a multiple of x: e.g. `--pad-vocab-to-multiple-of 16`.

## [1.18.31]
### Added
- Pre-training the RNN decoder. Usage:
  1. Train with flag `--decoder-only`.
  2. Feed identical source/target training data.

## [1.18.30]
### Fixed
- Preserving max output length for each sentence to allow having identical translations for both with and without batching.

## [1.18.29]
### Changed
- No longer restrict the vocabulary to 50,000 words by default, but rather create the vocabulary from all words which occur at least `--word-min-count` times. Specifying `--num-words` explicitly will still lead to a restricted
  vocabulary.

## [1.18.28]
### Changed
- Temporarily fixing the pyyaml version to 3.12 as version 4.1 introduced some backwards incompatible changes.

## [1.18.27]
### Fixed
- Fix silent failing of NDArray splits during inference by using a version that always returns a list. This was causing incorrect behavior when using lexicon restriction and batch inference with a single source factor.

## [1.18.26]
### Added
- ROUGE score evaluation. It can be used as the stopping criterion for tasks such as summarization.

## [1.18.25]
### Changed
- Update requirements to use MKL versions of MXNet for fast CPU operation.

## [1.18.24]
### Added
- Dockerfiles and convenience scripts for running `fast_align` to generate lexical tables.
These tables can be used to create top-K lexicons for faster decoding via vocabulary selection ([documentation](https://github.com/awslabs/sockeye/tree/master/contrib/fast_align)).

### Changed
- Updated default top-K lexicon size from 20 to 200.

## [1.18.23]
### Fixed
- Correctly create the convolutional embedding layers when the encoder is set to `transformer-with-conv-embed`. Previously
no convolutional layers were added so that a standard Transformer model was trained instead.

## [1.18.22]
### Fixed
- Make sure the default bucket is large enough with word based batching when the source is longer than the target (Previously
there was an edge case where the memory usage was sub-optimal with word based batching and longer source than target sentences).

## [1.18.21]
### Fixed
- Constrained decoding was missing a crucial cast
- Fixed test cases that should have caught this

## [1.18.20]
### Changed
- Transformer parametrization flags (model size, # of attention heads, feed-forward layer size) can now optionally
  defined separately for encoder & decoder. For example, to use a different transformer model size for the encoder,
  pass `--transformer-model-size 1024:512`.

## [1.18.19]
### Added
- LHUC is now supported in transformer models

## [1.18.18]
### Added
- \[Experimental\] Introducing the image captioning module. Type of models supported: ConvNet encoder - Sockeye NMT decoders. This includes also a feature extraction script,
an image-text iterator that loads features, training and inference pipelines and a visualization script that loads images and captions.
See [this tutorial](tutorials/image_captioning) for its usage. This module is experimental therefore its maintenance is not fully guaranteed.

## [1.18.17]
### Changed
- Updated to MXNet 1.2
- Use of the new LayerNormalization operator to save GPU memory.

## [1.18.16]
### Fixed
- Removed summation of gradient arrays when logging gradients.
  This clogged the memory on the primary GPU device over time when many checkpoints were done.
  Gradient histograms are now logged to Tensorboard separated by device.

## [1.18.15]
### Added
- Added decoding with target-side lexical constraints (documentation in `tutorials/constraints`).

## [1.18.14]
### Added
- Introduced Sockeye Autopilot for single-command end-to-end system building.
See the [Autopilot documentation]((https://github.com/awslabs/sockeye/tree/master/contrib/autopilot)) and run with: `sockeye-autopilot`.
Autopilot is a `contrib` module with its own tests that are run periodically.
It is not included in the comprehensive tests run for every commit.

## [1.18.13]
### Fixed
- Fixed two bugs with training resumption:
  1. removed overly strict assertion in the data iterator for model states before the first checkpoint.
  2. removed deletion of Tensorboard log directory.

### Added
- Added support for config files. Command line parameters have precedence over the values read from the config file.
  Minimal working example:
  `python -m sockeye.train --config config.yaml` with contents of `config.yaml` as follows:
  ```yaml
  source: source.txt
  target: target.txt
  output: out
  validation_source: valid.source.txt
  validation_target: valid.target.txt
  ```
### Changed
  The full set of arguments is serialized to `out/args.yaml` at the beginning of training (before json was used).

## [1.18.12]
### Changed
- All source side sequences now get appended an additional end-of-sentence (EOS) symbol. This change is backwards
  compatible meaning that inference with older models will still work without the EOS symbol.

## [1.18.11]
### Changed
- Default training parameters have been changed to reflect the setup used in our arXiv paper. Specifically, the default
  is now to train a 6 layer Transformer model with word based batching. The only difference to the paper is that weight
  tying is still turned off by default, as there may be use cases in which tying the source and target vocabularies is
  not appropriate. Turn it on using `--weight-tying --weight-tying-type=src_trg_softmax`. Additionally, BLEU scores from
  a checkpoint decoder are now monitored by default.

## [1.18.10]
### Fixed
- Re-allow early stopping w.r.t BLEU

## [1.18.9]
### Fixed
- Fixed a problem with lhuc boolean flags passed as None.

### Added
- Reorganized beam search. Normalization is applied only to completed hypotheses, and pruning of
  hypotheses (logprob against highest-scoring completed hypothesis) can be specified with
  `--beam-prune X`
- Enabled stopping at first completed hypothesis with `--beam-search-stop first` (default is 'all')

## [1.18.8]
### Removed
- Removed tensorboard logging of embedding & output parameters at every checkpoint. This used a lot of disk space.

## [1.18.7]
### Added
- Added support for LHUC in RNN models (David Vilar, "Learning Hidden Unit
  Contribution for Adapting Neural Machine Translation Models" NAACL 2018)

### Fixed
- Word based batching with very small batch sizes.

## [1.18.6]
### Fixed
- Fixed a problem with learning rate scheduler not properly being loaded when resuming training.

## [1.18.5]
### Fixed
- Fixed a problem with trainer not waiting for the last checkpoint decoder (#367).

## [1.18.4]
### Added
- Added options to control training length w.r.t number of updates/batches or number of samples:
  `--min-updates`, `--max-updates`, `--min-samples`, `--max-samples`.

## [1.18.3]
### Changed
- Training now supports training and validation data that contains empty segments. If a segment is empty, it is skipped
  during loading and a warning message including the number of empty segments is printed.

## [1.18.2]
### Changed
- Removed combined linear projection of keys & values in source attention transformer layers for
  performance improvements.
- The topk operator is performed in a single operation during batch decoding instead of running in a loop over each
sentence, bringing speed benefits in batch decoding.

## [1.18.1]
### Added
- Added Tensorboard logging for all parameter values and gradients as histograms/distributions. The logged values
  correspond to the current batch at checkpoint time.

### Changed
- Tensorboard logging now is done with the MXNet compatible 'mxboard' that supports logging of all kinds of events
  (scalars, histograms, embeddings, etc.). If installed, training events are written out to Tensorboard compatible
  even files automatically.

### Removed
- Removed the `--use-tensorboard` argument from `sockeye.train`. Tensorboard logging is now enabled by default if
  `mxboard` is installed.

## [1.18.0]
### Changed
- Change default target vocab name in model folder to `vocab.trg.0.json`
- Changed serialization format of top-k lexica to pickle/Numpy instead of JSON.
- `sockeye-lexicon` now supports two subcommands: create & inspect.
  The former provides the same functionality as the previous CLI.
  The latter allows users to pass source words to the top-k lexicon to inspect the set of allowed target words.

### Added
- Added ability to choose a smaller `k` at decoding runtime for lexicon restriction.

## [1.17.5]
### Added
- Added a flag `--strip-unknown-words` to `sockeye.translate` to remove any `<unk>` symbols from the output strings.

## [1.17.4]
### Added
- Added a flag `--fixed-param-names` to prevent certain parameters from being optimized during training.
  This is useful if you want to keep pre-trained embeddings fixed during training.
- Added a flag `--dry-run` to `sockeye.train` to not perform any actual training, but print statistics about the model
  and mode of operation.

## [1.17.3]
### Changed
- `sockeye.evaluate` can now handle multiple hypotheses files by simply specifying `--hypotheses file1 file2...`.
For each metric the mean and standard deviation will be reported across files.

## [1.17.2]
### Added
- Optionally store the beam search history to a `json` output using the `beam_store` output handler.

### Changed
- Use stack operator instead of expand_dims + concat in RNN decoder. Reduces memory usage.

## [1.17.1]
### Changed
 - Updated to [MXNet 1.1.0](https://github.com/apache/incubator-mxnet/tree/1.1.0)

## [1.17.0]
### Added
 - Source factors, as described in

   Linguistic Input Features Improve Neural Machine Translation (Sennrich \& Haddow, WMT 2016)
   [PDF](http://www.aclweb.org/anthology/W16-2209.pdf) [bibtex](http://www.aclweb.org/anthology/W16-2209.bib)

   Additional source factors are enabled by passing `--source-factors file1 [file2 ...]` (`-sf`), where file1, etc. are
   token-parallel to the source (`-s`).
   An analogous parameter, `--validation-source-factors`, is used to pass factors for validation data.
   The flag `--source-factors-num-embed D1 [D2 ...]` denotes the embedding dimensions and is required if source factor
   files are given. Factor embeddings are concatenated to the source embeddings dimension (`--num-embed`).

   At test time, the input sentence and its factors can be passed in via STDIN or command-line arguments.
   - For STDIN, the input and factors should be in a token-based factored format, e.g.,
     `word1|factor1|factor2|... w2|f1|f2|... ...1`.
   - You can also use file arguments, which mirrors training: `--input` takes the path to a file containing the source,
     and `--input-factors` a list of files containing token-parallel factors.
   At test time, an exception is raised if the number of expected factors does not
   match the factors passed along with the input.

 - Removed bias parameters from multi-head attention layers of the transformer.

## [1.16.6]
### Changed
 - Loading/Saving auxiliary parameters of the models. Before aux parameters were not saved or used for initialization.
 Therefore the parameters of certain layers were ignored (e.g., BatchNorm) and randomly initialized. This change
 enables to properly load, save and initialize the layers which use auxiliary parameters.

## [1.16.5]
### Changed
 - Device locking: Only one process will be acquiring GPUs at a time.
 This will lead to consecutive device ids whenever possible.

## [1.16.4]
### Changed
 - Internal change: Standardized all data to be batch-major both at training and at inference time.

## [1.16.3]
### Changed
 - When a device lock file exists and the process has no write permissions for the lock file we assume that the device
 is locked. Previously this lead to an permission denied exception. Please note that in this scenario we an not detect
 if the original Sockeye process did not shut down gracefully. This is not an issue when the sockeye process has write
 permissions on existing lock files as in that case locking is based on file system locks, which cease to exist when a
 process exits.

## [1.16.2]
### Changed
 - Changed to a custom speedometer that tracks samples/sec AND words/sec. The original MXNet speedometer did not take
 variable batch sizes due to word-based batching into account.

## [1.16.1]
### Fixed
 - Fixed entry points in `setup.py`.

## [1.16.0]
### Changed
 - Update to [MXNet 1.0.0](https://github.com/apache/incubator-mxnet/tree/1.0.0) which adds more advanced indexing
features, benefitting the beam search implementation.
 - `--kvstore` now accepts 'nccl' value. Only works if MXNet was compiled with `USE_NCCL=1`.

### Added
 - `--gradient-compression-type` and `--gradient-compression-threshold` flags to use gradient compression.
  See [MXNet FAQ on Gradient Compression](https://mxnet.incubator.apache.org/versions/master/faq/gradient_compression.html).

## [1.15.8]
### Fixed
 - Taking the BOS and EOS tag into account when calculating the maximum input length at inference.

## [1.15.7]
### Fixed
 - fixed a problem with `--num-samples-per-shard` flag not being parsed as int.

## [1.15.6]
### Added
 - New CLI `sockeye.prepare_data` for preprocessing the training data only once before training,
 potentially splitting large datasets into shards. At training time only one shard is loaded into memory at a time,
 limiting the maximum memory usage.

### Changed
 - Instead of using the ```--source``` and ```--target``` arguments ```sockeye.train``` now accepts a
 ```--prepared-data``` argument pointing to the folder containing the preprocessed and sharded data. Using the raw
 training data is still possible and now consumes less memory.

## [1.15.5]
### Added
 - Optionally apply query, key and value projections to the source and target hidden vectors in the CNN model
 before applying the attention mechanism. CLI parameter: `--cnn-project-qkv`.

## [1.15.4]
### Added
 - A warning will be printed if the checkpoint decoder slows down training.

## [1.15.3]
### Added
 - Exposing the xavier random number generator through `--weight-init-xavier-rand-type`.

## [1.15.2]
### Added
 - Exposing MXNet's Nesterov Accelerated Gradient, Adadelta and Adadelta optimizers.

## [1.15.1]
### Added
 - A tool that initializes embedding weights with pretrained word representations, `sockeye.init_embedding`.

## [1.15.0]
### Added
- Added support for Swish-1 (SiLU) activation to transformer models
([Ramachandran et al. 2017: Searching for Activation Functions](https://arxiv.org/pdf/1710.05941.pdf),
[Elfwing et al. 2017: Sigmoid-Weighted Linear Units for Neural Network Function Approximation
in Reinforcement Learning](https://arxiv.org/pdf/1702.03118.pdf)).  Use `--transformer-activation-type swish1`.
- Added support for GELU activation to transformer models ([Hendrycks and Gimpel 2016: Bridging Nonlinearities and
Stochastic Regularizers with Gaussian Error Linear Units](https://arxiv.org/pdf/1606.08415.pdf).
Use `--transformer-activation-type gelu`.

## [1.14.3]
### Changed
- Fast decoding for transformer models. Caches keys and values of self-attention before softmax.
Changed decoding flag `--bucket-width` to apply only to source length.

## [1.14.2]
### Added
 - Gradient norm clipping (`--gradient-clipping-type`) and monitoring.
### Changed
 - Changed `--clip-gradient` to `--gradient-clipping-threshold` for consistency.

## [1.14.1]
### Changed
 - Sorting sentences during decoding before splitting them into batches.
 - Default chunk size: The default chunk size when batching is enabled is now batch_size * 500 during decoding to avoid
  users accidentally forgetting to increase the chunk size.

## [1.14.0]
### Changed
 - Downscaled fixed positional embeddings for CNN models.
 - Renamed `--monitor-bleu` flag to `--decode-and-evaluate` to illustrate that it computes
 other metrics in addition to BLEU.

### Added
 - `--decode-and-evaluate-use-cpu` flag to use CPU for decoding validation data.
 - `--decode-and-evaluate-device-id` flag to use a separate GPU device for validation decoding. If not specified, the
 existing and still default behavior is to use the last acquired GPU for training.

## [1.13.2]
### Added
 - A tool that extracts specified parameters from params.x into a .npz file for downstream applications or analysis.

## [1.13.1]
### Added
 - Added chrF metric
([Popovic 2015: chrF: character n-gram F-score for automatic MT evaluation](http://www.statmt.org/wmt15/pdf/WMT49.pdf)) to Sockeye.
sockeye.evaluate now accepts `bleu` and `chrf` as values for `--metrics`

## [1.13.0]
### Fixed
 - Transformer models do not ignore `--num-embed` anymore as they did silently before.
 As a result there is an error thrown if `--num-embed` != `--transformer-model-size`.
 - Fixed the attention in upper layers (`--rnn-attention-in-upper-layers`), which was previously not passed correctly
 to the decoder.
### Removed
 - Removed RNN parameter (un-)packing and support for FusedRNNCells (removed `--use-fused-rnns` flag).
 These were not used, not correctly initialized, and performed worse than regular RNN cells. Moreover,
 they made the code much more complex. RNN models trained with previous versions are no longer compatible.
- Removed the lexical biasing functionality (Arthur ETAL'16) (removed arguments `--lexical-bias`
 and `--learn-lexical-bias`).

## [1.12.2]
### Changed
 - Updated to [MXNet 0.12.1](https://github.com/apache/incubator-mxnet/releases/tag/0.12.1), which includes an important
 bug fix for CPU decoding.

## [1.12.1]
### Changed
 - Removed dependency on sacrebleu pip package. Now imports directly from `contrib/`.

## [1.12.0]
### Changed
 - Transformers now always use the linear output transformation after combining attention heads, even if input & output
 depth do not differ.

## [1.11.2]
### Fixed
 - Fixed a bug where vocabulary slice padding was defaulting to CPU context.  This was affecting decoding on GPUs with
 very small vocabularies.

## [1.11.1]
### Fixed
 - Fixed an issue with the use of `ignore` in `CrossEntropyMetric::cross_entropy_smoothed`. This was affecting
 runs with Eve optimizer and label smoothing. Thanks @kobenaxie for reporting.

## [1.11.0]
### Added
 - Lexicon-based target vocabulary restriction for faster decoding. New CLI for top-k lexicon creation, sockeye.lexicon.
 New translate CLI argument `--restrict-lexicon`.

### Changed
 - Bleu computation based on Sacrebleu.

## [1.10.5]
### Fixed
 - Fixed yet another bug with the data iterator.

## [1.10.4]
### Fixed
 - Fixed a bug with the revised data iterator not correctly appending EOS symbols for variable-length batches.
 This reverts part of the commit added in 1.10.1 but is now correct again.

## [1.10.3]
### Changed
 - Fixed a bug with max_observed_{source,target}_len being computed on the complete data set, not only on the
 sentences actually added to the buckets based on `--max_seq_len`.

## [1.10.2]
### Added
 - `--max-num-epochs` flag to train for a maximum number of passes through the training data.

## [1.10.1]
### Changed
 - Reduced memory footprint when creating data iterators: integer sequences
 are streamed from disk when being assigned to buckets.

## [1.10.0]
### Changed
 - Updated MXNet dependency to 0.12 (w/ MKL support by default).
 - Changed `--smoothed-cross-entropy-alpha` to `--label-smoothing`.
 Label smoothing should now require significantly less memory due to its addition to MXNet's `SoftmaxOutput` operator.
 - `--weight-normalization` now applies not only to convolutional weight matrices, but to output layers of all decoders.
 It is also independent of weight tying.
 - Transformers now use `--embed-dropout`. Before they were using `--transformer-dropout-prepost` for this.
 - Transformers now scale their embedding vectors before adding fixed positional embeddings.
 This turns out to be crucial for effective learning.
 - `.param` files now use 5 digit identifiers to reduce risk of overflowing with many checkpoints.

### Added
 - Added CUDA 9.0 requirements file.
 - `--loss-normalization-type`. Added a new flag to control loss normalization. New default is to normalize
 by the number of valid, non-PAD tokens instead of the batch size.
 - `--weight-init-xavier-factor-type`. Added new flag to control Xavier factor type when `--weight-init=xavier`.
 - `--embed-weight-init`. Added new flag for initialization of embeddings matrices.

### Removed
 - `--smoothed-cross-entropy-alpha` argument. See above.
 - `--normalize-loss` argument. See above.

## [1.9.0]
### Added
 - Batch decoding. New options for the translate CLI: ``--batch-size`` and ``--chunk-size``. Translator.translate()
 now accepts and returns lists of inputs and outputs.

## [1.8.4]
### Added
 - Exposing the MXNet KVStore through the ``--kvstore`` argument, potentially enabling distributed training.

## [1.8.3]
### Added
 - Optional smart rollback of parameters and optimizer states after updating the learning rate
 if not improved for x checkpoints. New flags: ``--learning-rate-decay-param-reset``,
 ``--learning-rate-decay-optimizer-states-reset``

## [1.8.2]
### Fixed
 - The RNN variational dropout mask is now independent of the input
 (previously any zero initial state led to the first state being canceled).
 - Correctly pass `self.dropout_inputs` float to `mx.sym.Dropout` in `VariationalDropoutCell`.

## [1.8.1]
### Changed
 - Instead of truncating sentences exceeding the maximum input length they are now translated in chunks.

## [1.8.0]
### Added
 - Convolutional decoder.
 - Weight normalization (for CNN only so far).
 - Learned positional embeddings for the transformer.

### Changed
 - `--attention-*` CLI params renamed to `--rnn-attention-*`.
 - `--transformer-no-positional-encodings` generalized to `--transformer-positional-embedding-type`.<|MERGE_RESOLUTION|>--- conflicted
+++ resolved
@@ -11,8 +11,7 @@
 
 Each version section may have subsections for: _Added_, _Changed_, _Removed_, _Deprecated_, and _Fixed_.
 
-<<<<<<< HEAD
-## [3.1.2]
+## [3.1.10]
 
 ### Added
 
@@ -24,7 +23,7 @@
   - The user can also specify custom weights (`--data-sampling-method custom --data-sampling-custom ...`).
   - TODO: branching layers
   - TODO: t_offset
-=======
+
 ## [3.1.9]
 
 ### Changed
@@ -69,7 +68,6 @@
 
 ### Changed
 - Optimized creation of source length mask by using `expand` instead of `repeat_interleave`.
->>>>>>> 71914bb2
 
 ## [3.1.1]
 

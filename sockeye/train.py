# Copyright 2017--2022 Amazon.com, Inc. or its affiliates. All Rights Reserved.
#
# Licensed under the Apache License, Version 2.0 (the "License"). You may not
# use this file except in compliance with the License. A copy of the License
# is located at
#
#     http://aws.amazon.com/apache2.0/
#
# or in the "license" file accompanying this file. This file is distributed on
# an "AS IS" BASIS, WITHOUT WARRANTIES OR CONDITIONS OF ANY KIND, either
# express or implied. See the License for the specific language governing
# permissions and limitations under the License.

"""
Simple Training CLI.
"""
# Run before importing torch or any module that imports torch
from . import initial_setup

initial_setup.handle_env_cli_arg()

import argparse
import logging
import os
import shutil
import sys
import tempfile
from typing import cast, Callable, Optional, Dict, List, Tuple

import torch
import torch.distributed
import torch.distributed.elastic.multiprocessing.errors

from . import arguments
from . import checkpoint_decoder
from . import constants as C
from . import data_io
from . import encoder
from . import layers
from . import loss
from . import lr_scheduler
from . import model
from . import optimizers
from . import training
from . import transformer
from . import utils
from . import vocab
from .config import Config
from .log import setup_main_logger
from .utils import check_condition

# Temporary logger, the real one (logging to a file probably, will be created in the main function)
logger = logging.getLogger(__name__)


def none_if_negative(val):
    return None if val < 0 else val


def _list_to_tuple(v):
    """Convert v to a tuple if it is a list."""
    if isinstance(v, list):
        return tuple(v)
    return v


def _dict_difference(dict1: Dict, dict2: Dict):
    diffs = set()
    for k, v in dict1.items():
        # Note: A list and a tuple with the same values is considered equal
        # (this is due to json deserializing former tuples as list).
        if k not in dict2 or _list_to_tuple(dict2[k]) != _list_to_tuple(v):
            diffs.add(k)
    return diffs


def check_arg_compatibility(args: argparse.Namespace):
    """
    Check if some arguments are incompatible with each other.

    :param args: Arguments as returned by argparse.
    """

    # Require at least one stopping criteria
    check_condition(any((args.max_samples,
                         args.max_updates,
                         args.max_seconds,
                         args.max_checkpoints,
                         args.max_num_epochs,
                         args.max_num_checkpoint_not_improved)),
                    'Please specify at least one stopping criteria: --max-samples --max-updates --max-checkpoints '
                    '--max-num-epochs --max-num-checkpoint-not-improved')

    # Check and possibly adapt the parameters for source factors
    n_source_factors = len(args.validation_source_factors)
    if len(args.source_factors_combine) > 1:
        check_condition(n_source_factors == len(args.source_factors_combine),
                        'The number of combination strategies for source '
                        'factors does not match the number of source factors.')
    else:
        # Length 1: expand the list to the appropriate length
        args.source_factors_combine = args.source_factors_combine * n_source_factors
    if len(args.source_factors_share_embedding) > 1:
        check_condition(n_source_factors == len(args.source_factors_share_embedding),
                        'The number of vocabulary sharing flags for source '
                        'factors does not match the number of source factors.')
    else:
        # Length 1: expand the list to the appropriate length
        args.source_factors_share_embedding = args.source_factors_share_embedding * n_source_factors

    # Check and possibly adapt the parameters for target factors
    n_target_factors = len(args.validation_target_factors)
    if len(args.target_factors_combine) > 1:
        check_condition(n_target_factors == len(args.target_factors_combine),
                        'The number of combination strategies for target '
                        'factors does not match the number of target factors.')
    else:
        # Length 1: expand the list to the appropriate length
        args.target_factors_combine = args.target_factors_combine * n_target_factors
    if len(args.target_factors_share_embedding) > 1:
        check_condition(n_target_factors == len(args.target_factors_share_embedding),
                        'The number of vocabulary sharing flags for target '
                        'factors does not match the number of target factors.')
    else:
        # Length 1: expand the list to the appropriate length
        args.target_factors_share_embedding = args.target_factors_share_embedding * n_target_factors

    check_condition(not (args.amp and args.apex_amp), 'Use either --amp (safer) or --apex-amp (faster).')

    if args.dtype != C.DTYPE_FP32:
        logger.warning('Specifying a non-float32 dtype to sockeye.train has no effect. Use --amp or --apex-amp for '
                       'mixed precision training.')

    if args.multi_device:
        check_condition(C.WEIGHT_TYING_SRC_TRG not in args.weight_tying_type,
                        'Multi device mode is not compatible with source-target weight tying. '
                        'Use `--weight-tying-type trg_softmax` or `none`.')
        check_condition(args.decode_and_evaluate == 0,
                        'Multi device mode is not compatible with checkpoint decoding. '
                        'Turn off with `--decode-and-evaluate 0`.')


def check_resume(args: argparse.Namespace, output_folder: str) -> bool:
    """
    Check if we should resume a broken training run.

    :param args: Arguments as returned by argparse.
    :param output_folder: Main output folder for the model.

    :return: Flag signaling if we are resuming training and the directory with
        the training status.
    """
    resume_training = False
    training_state_dir = os.path.join(output_folder, C.TRAINING_STATE_DIRNAME)
    if os.path.exists(output_folder):
        if args.overwrite_output:
            if utils.is_primary_worker():
                logger.info("Removing existing output folder %s.", output_folder)
                shutil.rmtree(output_folder)
                os.makedirs(output_folder)
        elif os.path.exists(training_state_dir):
            old_args = vars(arguments.load_args(os.path.join(output_folder, C.ARGS_STATE_NAME)))
            arg_diffs = _dict_difference(vars(args), old_args) | _dict_difference(old_args, vars(args))
            # Remove args that may differ without affecting the training.
            arg_diffs -= set(C.ARGS_MAY_DIFFER)
            if not arg_diffs:
                resume_training = True
            else:
                # We do not have the logger yet
                logger.error("Mismatch in arguments for training continuation.")
                logger.error("Differing arguments: %s.", ", ".join(arg_diffs))
                sys.exit(1)
        elif os.path.exists(os.path.join(output_folder, C.PARAMS_BEST_NAME)):
            logger.error("Refusing to overwrite model folder %s as it seems to contain a trained model.", output_folder)
            sys.exit(1)
        else:
            logger.info("The output folder %s already exists, but no training state or parameter file was found. "
                        "Will start training from scratch.", output_folder)
    else:
        if utils.is_primary_worker():
            os.makedirs(output_folder)
    if utils.is_distributed():
        if utils.is_primary_worker():
            os.makedirs(os.path.join(output_folder, C.DIST_SECONDARY_WORKERS_LOGDIR), exist_ok=True)
        # Distributed sync point: output folder exists and we're ready to start
        # training
        torch.distributed.barrier()
    return resume_training


def create_checkpoint_decoder(
        args: argparse.Namespace,
        device: torch.device,
        sockeye_model: model.SockeyeModel,
        source_vocabs: List[vocab.Vocab],
        target_vocabs: List[vocab.Vocab]) -> Optional[checkpoint_decoder.CheckpointDecoder]:
    """
    Returns a checkpoint decoder or None.

    :param args: Arguments as returned by argparse.
    :param device: Torch device for checkpoint decoder.
    :param sockeye_model: The Sockeye model instance.
    :param source_vocabs: The source vocabs.
    :param target_vocabs: The target vocabs.
    :return: A CheckpointDecoder if --decode-and-evaluate != 0, else None.
    """
    sample_size = args.decode_and_evaluate
    if args.optimized_metric in C.METRICS_REQUIRING_DECODER and sample_size == 0:
        logger.info("You chose %s as the optimized metric, will turn on %s monitoring during training. "
                    "To control how many validation sentences are used for calculating bleu use "
                    "the --decode-and-evaluate argument.", args.optimized_metric, args.optimized_metric)
        sample_size = -1

    if sample_size == 0:
        return None

    cpd = checkpoint_decoder.CheckpointDecoder(
        model_folder=args.output,
        inputs=[args.validation_source] + args.validation_source_factors,
        references=[args.validation_target] + args.validation_target_factors,
        sample_size=sample_size,
        model=sockeye_model,
        source_vocabs=source_vocabs,
        target_vocabs=target_vocabs,
        device=device)
    cpd.warmup()
    return cpd


def use_shared_vocab(args: argparse.Namespace) -> bool:
    """
    True if arguments entail a shared source and target vocabulary.

    :param: args: Arguments as returned by argparse.
    """
    weight_tying_type = args.weight_tying_type
    shared_vocab = args.shared_vocab
    if C.WEIGHT_TYING_SRC in weight_tying_type and C.WEIGHT_TYING_TRG in weight_tying_type:
        if not shared_vocab:
            logger.info("A shared source/target vocabulary will be used as weight tying source/target weight tying "
                        "is enabled")
        shared_vocab = True
    return shared_vocab


def create_data_iters_and_vocabs(args: argparse.Namespace,
                                 max_seq_len_source: int,
                                 max_seq_len_target: int,
                                 shared_vocab: bool,
                                 resume_training: bool,
                                 output_folder: str) -> Tuple['data_io.BaseParallelSampleIter',
                                                              'data_io.BaseParallelSampleIter',
                                                              'data_io.DataConfig',
                                                              List[vocab.Vocab], List[vocab.Vocab]]:
    """
    Create the data iterators and the vocabularies.

    :param args: Arguments as returned by argparse.
    :param max_seq_len_source: Source maximum sequence length.
    :param max_seq_len_target: Target maximum sequence length.
    :param shared_vocab: Whether to create a shared vocabulary.
    :param resume_training: Whether to resume training.
    :param output_folder: Output folder.
    :return: The data iterators (train, validation, config_data) as well as the source and target vocabularies.
    """
    num_words_source, num_words_target = args.num_words
    num_words_source = num_words_source if num_words_source > 0 else None
    num_words_target = num_words_target if num_words_target > 0 else None

    word_min_count_source, word_min_count_target = args.word_min_count

    validation_sources = [args.validation_source] + args.validation_source_factors
    validation_sources = [str(os.path.abspath(source)) for source in validation_sources]
    validation_targets = [args.validation_target] + args.validation_target_factors
    validation_targets = [str(os.path.abspath(target)) for target in validation_targets]

    if utils.is_distributed():
        error_msg = 'Distributed training requires prepared training data. Use `python -m sockeye.prepare_data` and ' \
                    'specify with %s' % C.TRAINING_ARG_PREPARED_DATA
        check_condition(args.prepared_data is not None, error_msg)
    either_raw_or_prepared_error_msg = "Either specify a raw training corpus with %s and %s or a preprocessed corpus " \
                                       "with %s." % (C.TRAINING_ARG_SOURCE,
                                                     C.TRAINING_ARG_TARGET,
                                                     C.TRAINING_ARG_PREPARED_DATA)
    if args.prepared_data is not None:
        utils.check_condition(args.source is None and args.target is None, either_raw_or_prepared_error_msg)
        if not resume_training:
            utils.check_condition(args.source_vocab is None and args.target_vocab is None,
                                  "You are using a prepared data folder, which is tied to a vocabulary. "
                                  "To change it you need to rerun data preparation with a different vocabulary.")
        train_iter, validation_iter, data_config, source_vocabs, target_vocabs = data_io.get_prepared_data_iters(
            prepared_data_dir=args.prepared_data,
            validation_sources=validation_sources,
            validation_targets=validation_targets,
            shared_vocab=shared_vocab,
            batch_size=args.batch_size,
            batch_type=args.batch_type,
            batch_sentences_multiple_of=args.batch_sentences_multiple_of)

        check_condition(all([combine in [C.FACTORS_COMBINE_SUM, C.FACTORS_COMBINE_AVERAGE]
                             for combine in args.source_factors_combine])
                        or len(source_vocabs) == len(args.source_factors_num_embed) + 1,
                        "Data was prepared with %d source factors, but only provided %d source factor dimensions." % (
                            len(source_vocabs), len(args.source_factors_num_embed) + 1))
        check_condition(all([combine in [C.FACTORS_COMBINE_SUM, C.FACTORS_COMBINE_AVERAGE]
                             for combine in args.target_factors_combine])
                        or len(target_vocabs) == len(args.target_factors_num_embed) + 1,
                        "Data was prepared with %d target factors, but only provided %d target factor dimensions." % (
                            len(target_vocabs), len(args.target_factors_num_embed) + 1))

        if resume_training:
            # resuming training. Making sure the vocabs in the model and in the prepared data match up
            model_source_vocabs = vocab.load_source_vocabs(output_folder)
            for i, (v, mv) in enumerate(zip(source_vocabs, model_source_vocabs)):
                utils.check_condition(vocab.are_identical(v, mv),
                                      "Prepared data and resumed model source vocab %d do not match." % i)
            model_target_vocabs = vocab.load_target_vocabs(output_folder)
            for i, (v, mv) in enumerate(zip(target_vocabs, model_target_vocabs)):
                utils.check_condition(vocab.are_identical(v, mv),
                                      "Prepared data and resumed model target vocab %d do not match." % i)

        check_condition(data_config.num_source_factors == len(validation_sources),
                        'Training and validation data must have the same number of source factors,'
                        ' but found %d and %d.' % (
                            data_config.num_source_factors, len(validation_sources)))
        check_condition(data_config.num_target_factors == len(validation_targets),
                        'Training and validation data must have the same number of target factors,'
                        ' but found %d and %d.' % (
                            data_config.num_target_factors, len(validation_targets)))

        return train_iter, validation_iter, data_config, source_vocabs, target_vocabs

    else:
        utils.check_condition(args.prepared_data is None and args.source is not None and args.target is not None,
                              either_raw_or_prepared_error_msg)

        if resume_training:
            # Load the existing vocabs created when starting the training run.
            source_vocabs = vocab.load_source_vocabs(output_folder)
            target_vocabs = vocab.load_target_vocabs(output_folder)

            # Recover the vocabulary path from the data info file:
            data_info = cast(data_io.DataInfo, Config.load(os.path.join(output_folder, C.DATA_INFO)))
            source_vocab_paths = data_info.source_vocabs
            target_vocab_paths = data_info.target_vocabs

        else:
            # Load or create vocabs
            source_factor_vocab_paths = [args.source_factor_vocabs[i] if i < len(args.source_factor_vocabs)
                                         else None for i in range(len(args.source_factors))]
            source_vocab_paths = [args.source_vocab] + source_factor_vocab_paths
            target_factor_vocab_paths = [args.target_factor_vocabs[i] if i < len(args.target_factor_vocabs)
                                         else None for i in range(len(args.target_factors))]
            target_vocab_paths = [args.target_vocab] + target_factor_vocab_paths
            source_vocabs, target_vocabs = vocab.load_or_create_vocabs(
                shard_source_paths=[[args.source] + args.source_factors],
                shard_target_paths=[[args.target] + args.target_factors],
                source_vocab_paths=source_vocab_paths,
                source_factor_vocab_same_as_source=args.source_factors_share_embedding,
                target_vocab_paths=target_vocab_paths,
                target_factor_vocab_same_as_target=args.target_factors_share_embedding,
                shared_vocab=shared_vocab,
                num_words_source=num_words_source,
                num_words_target=num_words_target,
                word_min_count_source=word_min_count_source,
                word_min_count_target=word_min_count_target,
                pad_to_multiple_of=args.pad_vocab_to_multiple_of)

        check_condition(all([combine in [C.FACTORS_COMBINE_SUM, C.FACTORS_COMBINE_AVERAGE]
                             for combine in args.source_factors_combine])
                        or len(args.source_factors) == len(args.source_factors_num_embed),
                        "Number of source factor data (%d) differs from provided source factor dimensions (%d)" % (
                            len(args.source_factors), len(args.source_factors_num_embed)))
        check_condition(all([combine in [C.FACTORS_COMBINE_SUM, C.FACTORS_COMBINE_AVERAGE]
                             for combine in args.target_factors_combine])
                        or len(args.target_factors) == len(args.target_factors_num_embed),
                        "Number of target factor data (%d) differs from provided source factor dimensions (%d)" % (
                            len(args.target_factors), len(args.target_factors_num_embed)))

        sources = [args.source] + args.source_factors
        sources = [str(os.path.abspath(s)) for s in sources]
        targets = [args.target] + args.target_factors
        targets = [str(os.path.abspath(t)) for t in targets]

        check_condition(len(sources) == len(validation_sources),
                        'Training and validation data must have the same number of source factors, '
                        'but found %d and %d.' % (len(source_vocabs), len(validation_sources)))
        check_condition(len(targets) == len(validation_targets),
                        'Training and validation data must have the same number of target factors, '
                        'but found %d and %d.' % (len(source_vocabs), len(validation_sources)))

        train_iter, validation_iter, config_data, data_info = data_io.get_training_data_iters(
            sources=sources,
            targets=targets,
            validation_sources=validation_sources,
            validation_targets=validation_targets,
            source_vocabs=source_vocabs,
            target_vocabs=target_vocabs,
            source_vocab_paths=source_vocab_paths,
            target_vocab_paths=target_vocab_paths,
            shared_vocab=shared_vocab,
            batch_size=args.batch_size,
            batch_type=args.batch_type,
            max_seq_len_source=max_seq_len_source,
            max_seq_len_target=max_seq_len_target,
            bucketing=not args.no_bucketing,
            bucket_width=args.bucket_width,
            bucket_scaling=args.bucket_scaling,
            batch_sentences_multiple_of=args.batch_sentences_multiple_of)

        data_info_fname = os.path.join(output_folder, C.DATA_INFO)
        logger.info("Writing data config to '%s'", data_info_fname)
        data_info.save(data_info_fname)

        return train_iter, validation_iter, config_data, source_vocabs, target_vocabs


def create_encoder_config(args: argparse.Namespace,
                          max_seq_len_source: int,
                          max_seq_len_target: int,
                          num_embed_source: int) -> Tuple[transformer.TransformerConfig, int]:
    """
    Create the encoder config.

    :param args: Arguments as returned by argparse.
    :param max_seq_len_source: Maximum source sequence length.
    :param max_seq_len_target: Maximum target sequence length.
    :param num_embed_source: The size of the source embedding.
    :return: The encoder config and the number of hidden units of the encoder.
    """
    encoder_num_layers, _ = args.num_layers

    encoder_transformer_preprocess, _ = args.transformer_preprocess
    encoder_transformer_postprocess, _ = args.transformer_postprocess
    encoder_transformer_model_size, _ = args.transformer_model_size

    total_source_factor_size = 0
    for factor_combine, factor_size in zip(args.source_factors_combine, args.source_factors_num_embed):
        if factor_combine == C.FACTORS_COMBINE_CONCAT:
            total_source_factor_size += factor_size
    if total_source_factor_size > 0:
        logger.info("Encoder transformer-model-size adjusted to account for source factor embeddings: %d -> %d" % (
            encoder_transformer_model_size, num_embed_source + total_source_factor_size))
        encoder_transformer_model_size = num_embed_source + total_source_factor_size

    config_encoder = transformer.TransformerConfig(
        model_size=encoder_transformer_model_size,
        attention_heads=args.transformer_attention_heads[0],
        feed_forward_num_hidden=args.transformer_feed_forward_num_hidden[0],
        act_type=args.transformer_activation_type[0],
        num_layers=encoder_num_layers,
        dropout_attention=args.transformer_dropout_attention[0],
        dropout_act=args.transformer_dropout_act[0],
        dropout_prepost=args.transformer_dropout_prepost[0],
        positional_embedding_type=args.transformer_positional_embedding_type,
        preprocess_sequence=encoder_transformer_preprocess,
        postprocess_sequence=encoder_transformer_postprocess,
        max_seq_len_source=max_seq_len_source,
        max_seq_len_target=max_seq_len_target,
        depth_key_value=encoder_transformer_model_size,
        use_lhuc=args.lhuc is not None and (C.LHUC_ENCODER in args.lhuc or C.LHUC_ALL in args.lhuc),
        decoder_type=args.decoder,
        use_glu=args.transformer_feed_forward_use_glu)
    encoder_num_hidden = encoder_transformer_model_size

    return config_encoder, encoder_num_hidden


def create_decoder_config(args: argparse.Namespace,
                          encoder_num_hidden: int,
                          max_seq_len_source: int,
                          max_seq_len_target: int,
                          num_embed_target: int) -> transformer.TransformerConfig:
    """
    Create the config for the decoder.

    :param args: Arguments as returned by argparse.
    :param encoder_num_hidden: Number of hidden units of the Encoder.
    :param max_seq_len_source: Maximum source sequence length.
    :param max_seq_len_target: Maximum target sequence length.
    :param num_embed_target: The size of the target embedding.
    :return: The config for the decoder.
    """
    _, decoder_num_layers = args.num_layers

    _, decoder_transformer_preprocess = args.transformer_preprocess
    _, decoder_transformer_postprocess = args.transformer_postprocess
    _, decoder_transformer_model_size = args.transformer_model_size

    total_target_factor_size = 0
    for factor_combine, factor_size in zip(args.target_factors_combine, args.target_factors_num_embed):
        if factor_combine == C.FACTORS_COMBINE_CONCAT:
            total_target_factor_size += factor_size
    if total_target_factor_size > 0:
        logger.info("Decoder transformer-model-size adjusted to account for target factor embeddings: %d -> %d" % (
            decoder_transformer_model_size, num_embed_target + total_target_factor_size))
        decoder_transformer_model_size = num_embed_target + total_target_factor_size

    config_decoder = transformer.TransformerConfig(
        model_size=decoder_transformer_model_size,
        attention_heads=args.transformer_attention_heads[1],
        feed_forward_num_hidden=args.transformer_feed_forward_num_hidden[1],
        act_type=args.transformer_activation_type[1],
        num_layers=decoder_num_layers,
        dropout_attention=args.transformer_dropout_attention[1],
        dropout_act=args.transformer_dropout_act[1],
        dropout_prepost=args.transformer_dropout_prepost[1],
        positional_embedding_type=args.transformer_positional_embedding_type,
        preprocess_sequence=decoder_transformer_preprocess,
        postprocess_sequence=decoder_transformer_postprocess,
        max_seq_len_source=max_seq_len_source,
        max_seq_len_target=max_seq_len_target,
        use_lhuc=args.lhuc is not None and (C.LHUC_DECODER in args.lhuc or C.LHUC_ALL in args.lhuc),
        depth_key_value=encoder_num_hidden,
        decoder_type=args.decoder,
        use_glu=args.transformer_feed_forward_use_glu)

    return config_decoder


def get_num_embed(args: argparse.Namespace) -> Tuple[int, int]:
    num_embed_source, num_embed_target = args.num_embed

    transformer_model_size_source = args.transformer_model_size[0]
    if not num_embed_source:
        logger.info("Source embedding size was not set it will automatically be adjusted to match the "
                    "Transformer source model size (%d).", transformer_model_size_source)
        num_embed_source = transformer_model_size_source
    else:
        check_condition(args.transformer_model_size[0] == num_embed_source,
                        "Source embedding size must match transformer model size: %s vs. %s"
                        % (args.transformer_model_size[0], num_embed_source))

    total_source_factor_size = 0
    for factor_combine, factor_size in zip(args.source_factors_combine, args.source_factors_num_embed):
        if factor_combine == C.FACTORS_COMBINE_CONCAT:
            total_source_factor_size += factor_size
    if total_source_factor_size > 0:
        adjusted_transformer_encoder_model_size = num_embed_source + total_source_factor_size
        check_condition(adjusted_transformer_encoder_model_size % 2 == 0 and
                        adjusted_transformer_encoder_model_size % args.transformer_attention_heads[0] == 0,
                        "Sum of source factor sizes, i.e. num-embed plus source-factors-num-embed, (%d) "
                        "has to be even and a multiple of encoder attention heads (%d)" % (
                            adjusted_transformer_encoder_model_size, args.transformer_attention_heads[0]))

    if not num_embed_source:
        num_embed_source = C.DEFAULT_NUM_EMBED

    transformer_model_size_target = args.transformer_model_size[1]
    total_target_factor_size = 0
    for factor_combine, factor_size in zip(args.target_factors_combine, args.target_factors_num_embed):
        if factor_combine == C.FACTORS_COMBINE_CONCAT:
            total_target_factor_size += factor_size

    if not num_embed_target:
        logger.info("Target embedding size was not set it will automatically be adjusted to match the "
                    "Transformer target model size (%d).", transformer_model_size_target)
        num_embed_target = transformer_model_size_target
    else:
        # Make sure that if the user sets num_embed it matches the Transformer model size
        check_condition(args.transformer_model_size[1] == num_embed_target + total_target_factor_size,
                        "Target embedding size must match transformer model size: %s vs. %s"
                        % (args.transformer_model_size[1], num_embed_target + total_target_factor_size))

    if total_target_factor_size > 0:
        adjusted_transformer_decoder_model_size = num_embed_target + total_target_factor_size
        check_condition(adjusted_transformer_decoder_model_size % 2 == 0 and
                        adjusted_transformer_decoder_model_size % args.transformer_attention_heads[0] == 0,
                        "Sum of target factor sizes, i.e. num-embed plus target-factors-num-embed, (%d) "
                        "has to be even and a multiple of encoder attention heads (%d)" % (
                            adjusted_transformer_decoder_model_size, args.transformer_attention_heads[0]))
        # Whenever an input embedding weight is used for the output layer, we cannot use
        # 'concatenation' as the method of combining target factors to the regular target input embedding:
        # num_embed_target + factor_sizes = transformer_model_size
        # output layer input: transformer_model_size, its parameters are however of size num_embed_target
        check_condition(C.WEIGHT_TYING_SOFTMAX not in args.weight_tying_type,
                        "Cannot use weight tying of target input and output embeddings when target factors "
                        "are defined and to be combined via 'concat'. Use 'sum' instead or disable "
                        "weight tying")

    if not num_embed_target:
        num_embed_target = C.DEFAULT_NUM_EMBED

    return num_embed_source, num_embed_target


def create_model_config(args: argparse.Namespace,
                        source_vocab_sizes: List[int],
                        target_vocab_sizes: List[int],
                        max_seq_len_source: int,
                        max_seq_len_target: int,
                        config_data: data_io.DataConfig) -> model.ModelConfig:
    """
    Create a ModelConfig from the argument given in the command line.

    :param args: Arguments as returned by argparse.
    :param source_vocab_sizes: The size of the source vocabulary (and source factors).
    :param target_vocab_sizes: The size of the target vocabulary (and target factors).
    :param max_seq_len_source: Maximum source sequence length.
    :param max_seq_len_target: Maximum target sequence length.
    :param config_data: Data config.
    :return: The model configuration.
    """
    num_embed_source, num_embed_target = get_num_embed(args)

    embed_dropout_source, embed_dropout_target = args.embed_dropout
    source_vocab_size, *source_factor_vocab_sizes = source_vocab_sizes
    target_vocab_size, *target_factor_vocab_sizes = target_vocab_sizes

    config_encoder, encoder_num_hidden = create_encoder_config(args, max_seq_len_source, max_seq_len_target,
                                                               num_embed_source)
    config_decoder = create_decoder_config(args, encoder_num_hidden, max_seq_len_source, max_seq_len_target,
                                           num_embed_target)

    source_factor_configs = None
    if len(source_vocab_sizes) > 1:
        source_factors_num_embed = args.source_factors_num_embed
        if not source_factors_num_embed:
            # This happens if the combination method is sum or average. We then
            # set the dimension to num_embed_source for all factors
            logger.info("Setting all source factor embedding sizes to `num_embed` ('%d')",
                        num_embed_source)
            source_factors_num_embed = [num_embed_source] * len(source_factor_vocab_sizes)
        else:
            # Check each individual factor
            for i, combine in enumerate(args.source_factors_combine):
                if combine in [C.FACTORS_COMBINE_SUM, C.FACTORS_COMBINE_AVERAGE]:
                    logger.info("Setting embedding size of source factor %d to `num_embed` ('%d') for %s",
                                i + 1, num_embed_source,
                                "summing" if combine == C.FACTORS_COMBINE_SUM else "averaging")
                    source_factors_num_embed[i] = num_embed_source

        source_factor_configs = [encoder.FactorConfig(size, dim, combine, share) \
                                 for size, dim, combine, share in zip(source_factor_vocab_sizes,
                                                                      source_factors_num_embed,
                                                                      args.source_factors_combine,
                                                                      args.source_factors_share_embedding)]

    target_factor_configs = None
    if len(target_vocab_sizes) > 1:
        target_factors_num_embed = args.target_factors_num_embed
        if not target_factors_num_embed:
            # This happens if the combination method is sum or average. We then
            # set the dimension to num_embed_target for all factors
            logger.info("Setting all target factor embedding sizes to `num_embed` ('%d')",
                        num_embed_target)
            target_factors_num_embed = [num_embed_target] * len(target_factor_vocab_sizes)
        else:
            # Check each individual factor
            for i, combine in enumerate(args.target_factors_combine):
                if combine in [C.FACTORS_COMBINE_SUM, C.FACTORS_COMBINE_AVERAGE]:
                    logger.info("Setting embedding size of target factor %d to `num_embed` ('%d') for %s",
                                i + 1, num_embed_target,
                                "summing" if combine == C.FACTORS_COMBINE_SUM else "averaging")
                    target_factors_num_embed[i] = num_embed_target

        target_factor_configs = [encoder.FactorConfig(size, dim, combine, share) \
                                 for size, dim, combine, share in zip(target_factor_vocab_sizes,
                                                                      target_factors_num_embed,
                                                                      args.target_factors_combine,
                                                                      args.target_factors_share_embedding)]

    config_embed_source = encoder.EmbeddingConfig(vocab_size=source_vocab_size,
                                                  num_embed=num_embed_source,
                                                  dropout=embed_dropout_source,
                                                  factor_configs=source_factor_configs,
                                                  allow_sparse_grad=False)

    config_embed_target = encoder.EmbeddingConfig(vocab_size=target_vocab_size,
                                                  num_embed=num_embed_target,
                                                  dropout=embed_dropout_target,
                                                  factor_configs=target_factor_configs,
                                                  allow_sparse_grad=False)

    config_length_task = None
    if args.length_task is not None:
        config_length_task = layers.LengthRatioConfig(num_layers=args.length_task_layers,
                                                      weight=args.length_task_weight)

    model_config = model.ModelConfig(config_data=config_data,
                                     vocab_source_size=source_vocab_size,
                                     vocab_target_size=target_vocab_size,
                                     config_embed_source=config_embed_source,
                                     config_embed_target=config_embed_target,
                                     config_encoder=config_encoder,
                                     config_decoder=config_decoder,
                                     config_length_task=config_length_task,
                                     weight_tying_type=args.weight_tying_type,
                                     neural_vocab_selection=args.neural_vocab_selection,
                                     neural_vocab_selection_block_loss=args.neural_vocab_selection_block_loss,
                                     lhuc=args.lhuc is not None,
                                     dtype=C.DTYPE_FP32)
    return model_config


def create_losses(args: argparse.Namespace, all_num_classes: List[int]) -> List[loss.Loss]:
    # loss weights per factor
    if len(args.target_factors_weight) != len(all_num_classes) - 1:
        check_condition(len(args.target_factors_weight) == 1,
                        "Must provide the same number of target factor weights as secondary target factors, or one.")
        factor_weights = args.target_factors_weight * (len(all_num_classes) - 1)
    else:
        factor_weights = args.target_factors_weight
    loss_weights = [1.0] + factor_weights

    losses = []  # type: List[loss.Loss]

    # Cross-Entropy losses for all target streams/factors
    for i, (num_classes, weight) in enumerate(zip(all_num_classes, loss_weights)):
        name = C.CROSS_ENTROPY
        metric_prefix = '' if i == 0 else 'f%i-' % i
        output_name = C.LOGITS_NAME if i == 0 else C.FACTOR_LOGITS_NAME % i
        label_name = C.TARGET_LABEL_NAME if i == 0 else C.TARGET_FACTOR_LABEL_NAME % i
        label_smoothing = args.label_smoothing if i == 0 else .0  # Note: No label smoothing for target factor losses.

        losses.append(loss.CrossEntropyLoss(name=name,
                                            weight=weight,
                                            label_smoothing=label_smoothing,
                                            dtype=C.DTYPE_FP32,
                                            output_name=output_name,
                                            label_name=label_name,
                                            metric_prefix=metric_prefix,
                                            label_smoothing_impl=args.label_smoothing_impl))

    if args.length_task is not None:
        weight = args.length_task_weight
        if args.length_task == C.LENGTH_TASK_RATIO:
            losses.append(loss.MSELoss(name=f'{C.LENRATIO_NAME}_{C.LINK_NORMAL}',
                                       weight=weight,
                                       output_name=C.LENRATIO_NAME,
                                       label_name=C.LENRATIO_LABEL_NAME))
        else:
            losses.append(loss.PoissonLoss(name=f'{C.LENRATIO_NAME}_{C.LINK_POISSON}',
                                           weight=weight,
                                           output_name=C.LENRATIO_NAME,
                                           label_name=C.LENRATIO_LABEL_NAME))

    if args.neural_vocab_selection:
        bow_loss = loss.BinaryCrossEntropyBowLoss(name="bow_ce",
                                                  output_name=C.NVS_PRED_NAME,
                                                  weight=args.bow_task_weight,
                                                  pos_weight=args.bow_task_pos_weight,
                                                  num_labels=all_num_classes[0],
                                                  label_name=C.TARGET_LABEL_NAME,
                                                  metric_prefix="bow")
        losses.append(bow_loss)

    return losses


def create_optimizer_config(args: argparse.Namespace) -> optimizers.OptimizerConfig:
    """
    Returns an OptimizerConfig.

    :param args: Arguments as returned by argparse.

    :return: The config dataclass specifying the optimizer and related settings.
    """
    gradient_clipping_threshold = none_if_negative(args.gradient_clipping_threshold)
    if gradient_clipping_threshold is None:
        logger.info("Gradient clipping threshold set to negative value. Will not perform gradient clipping.")
        gradient_clipping_type = C.GRADIENT_CLIPPING_TYPE_NONE
    else:
        gradient_clipping_type = args.gradient_clipping_type

    lr_sched = lr_scheduler.get_lr_scheduler(args.learning_rate_scheduler_type,
                                             args.initial_learning_rate,
                                             args.learning_rate_t_scale,
                                             args.learning_rate_reduce_factor,
                                             args.learning_rate_reduce_num_not_improved,
                                             args.learning_rate_warmup,
                                             args.max_updates)

    config = optimizers.OptimizerConfig(name=args.optimizer,
                                        running_on_gpu=not args.use_cpu,
                                        lr=args.initial_learning_rate,
                                        betas=args.optimizer_betas,
                                        eps=args.optimizer_eps,
                                        weight_decay=args.weight_decay,
                                        momentum=args.momentum,
                                        gradient_clipping_type=gradient_clipping_type,
                                        gradient_clipping_threshold=gradient_clipping_threshold,
                                        lr_scheduler=lr_sched)

    num_workers = 1 if not utils.is_distributed() else torch.distributed.get_world_size()
    effective_batch_size = args.batch_size * args.update_interval * num_workers
    logger.info(config)
    logger.info(f'Gradient accumulation over {args.update_interval} batch(es) by {num_workers} worker(s). Effective '
                f'batch size: {effective_batch_size}')

    return config


def unset_requires_grad_for_fixed_params(config: model.ModelConfig,
                                         params: Dict[str, torch.nn.parameter.Parameter],
                                         fixed_param_names: List[str],
                                         fixed_param_strategy: Optional[str] = None):
    utils.check_condition(not config.lhuc or fixed_param_strategy is None,
                          "LHUC fixes all other parameters and is thus not compatible with other fixing strategies.")
    if config.lhuc:
        # fix everything except LHUC-related parameters
        fixed_param_names += [name for name in params if not name.endswith("lhuc.weight")]
        logger.info("LHUC enabled, fixing all non-LHUC parameters")
    elif fixed_param_strategy is not None:
        fixed_param_names += fixed_param_names_from_strategy(config, params, fixed_param_strategy)
        logger.info("Fixed param strategy: '%s'", fixed_param_strategy)

    for name in fixed_param_names:
        if name not in params:
            logger.warning("Fixed parameter name '%s' not part of model parameters, ignoring", name)
            continue
        params[name].requires_grad = False


def fixed_param_names_from_strategy(config: model.ModelConfig,
                                    params: Dict[str, torch.nn.parameter.Parameter],
                                    strategy: str) -> List[str]:
    """
    Generate a fixed parameter list given a list of all parameter names and
    a strategy.
    """
    # Number of encoder/decoder layers in model.
    num_encoder_layers = config.config_encoder.num_layers
    num_decoder_layers = config.config_decoder.num_layers

    def is_fixed(name: str) -> bool:
        if strategy == C.FIXED_PARAM_STRATEGY_ALL_EXCEPT_DECODER:
            # Any decoder layer.
            return not name.startswith(C.DECODER_PREFIX)
        if strategy == C.FIXED_PARAM_STRATEGY_ALL_EXCEPT_OUTER_LAYERS:
            # First and last encoder and decoder layers (this excludes output layer and NVS).
            first_encoder_prefix = f'{C.ENCODER_PREFIX}.layers.{0}'
            last_encoder_prefix = f'{C.ENCODER_PREFIX}.layers.{num_encoder_layers - 1}'
            first_decoder_prefix = f'{C.DECODER_PREFIX}.layers.{0}'
            last_decoder_prefix = f'{C.DECODER_PREFIX}.layers.{num_decoder_layers - 1}'
            return not (name.startswith(first_encoder_prefix) or
                        name.startswith(last_encoder_prefix) or
                        name.startswith(first_decoder_prefix) or
                        name.startswith(last_decoder_prefix))
        if strategy == C.FIXED_PARAM_STRATEGY_ALL_EXCEPT_EMBEDDINGS:
            # Any type of learned embedding.
            return not (name.startswith(C.SOURCE_EMBEDDING_PREFIX) or name.startswith(C.TARGET_EMBEDDING_PREFIX))
        if strategy == C.FIXED_PARAM_STRATEGY_ALL_EXCEPT_OUTPUT_PROJ:
            # Target output projection.
            return not name.startswith(C.DEFAULT_OUTPUT_LAYER_PREFIX) and not name.startswith(C.NVS_LAYER_PREFIX)
        if strategy == C.FIXED_PARAM_STRATEGY_ALL_EXCEPT_FEED_FORWARD:
            return not (name.endswith("ff.ff1.bias") or name.endswith("ff.ff1.weight") or
                        name.endswith("ff.ff2.bias") or name.endswith("ff.ff2.weight"))
        if strategy == C.FIXED_PARAM_STRATEGY_ENCODER_AND_SOURCE_EMBEDDINGS:
            return name.startswith(C.ENCODER_PREFIX) or name.startswith(C.SOURCE_EMBEDDING_PREFIX)
        if strategy == C.FIXED_PARAM_STRATEGY_ENCODER_HALF_AND_SOURCE_EMBEDDINGS:
            if name.startswith(C.ENCODER_PREFIX):
                for i in range(num_encoder_layers // 2):
                    if name.startswith(f"{C.ENCODER_PREFIX}.layers.{i}"):
                        return True
            return name.startswith(C.SOURCE_EMBEDDING_PREFIX)
        raise ValueError("Unknown fixed parameter strategy: %s" % strategy)

    return [name for name in params if is_fixed(name)]


def main():
    params = arguments.ConfigArgumentParser(description='Train Sockeye sequence-to-sequence models.')
    arguments.add_train_cli_args(params)
    args = params.parse_args()
    train(args)


@torch.distributed.elastic.multiprocessing.errors.record
def train(args: argparse.Namespace, custom_metrics_logger: Optional[Callable] = None,
          checkpoint_callback: Optional[Callable] = None) -> training.TrainState:
    """
    :param custom_metrics_logger: Optional custom metrics logging function. If supplied, takes care of metrics produced
                                  during training in a custom way. It should accept a list or a dictionary of
                                  (metric name, metric value) pairs, and an optional global_step/checkpoint parameter.
    :param checkpoint_callback: An optional callback function (int -> None). The function will be called
                                each time a checkpoint has been reached
    """

    if args.dist:
        torch.distributed.init_process_group(torch.distributed.Backend.GLOO if args.use_cpu
                                             else torch.distributed.Backend.NCCL)

    if args.dry_run:
        # Modify arguments so that we write to a temporary directory and
        # perform 0 training iterations
        temp_dir = tempfile.TemporaryDirectory()  # Will be automatically removed
        args.output = temp_dir.name
        args.max_updates = 0

    check_arg_compatibility(args)
    output_folder = os.path.abspath(args.output)
    resume_training = check_resume(args, output_folder)

    # In distributed mode, multiple workers (instances of sockeye.train) are
    # launched via torchrun. Each worker has a unique rank. Worker 0 is the
    # primary worker that writes files and makes authoritative training
    # decisions (ex: whether a checkpoint improves). Workers 1+ are secondary
    # workers that run parallel training steps and send gradients to the primary
    # worker (but don't output anything other than log files).
    logfile = os.path.join(output_folder, C.LOG_NAME)
    console_level = None
    if not utils.is_primary_worker():
        logfile = os.path.join(output_folder, C.DIST_SECONDARY_WORKERS_LOGDIR,
                               f'{torch.distributed.get_rank()}.{C.LOG_NAME}')
        # If requested, suppress console output for secondary workers
        if args.quiet_secondary_workers:
            args.quiet = True
        console_level = args.loglevel_secondary_workers

    setup_main_logger(file_logging=not args.no_logfile,
                      console=not args.quiet,
                      path=logfile,
                      level=args.loglevel,
                      console_level=console_level)
    utils.log_basic_info(args)
    if utils.is_primary_worker():
        arguments.save_args(args, os.path.join(output_folder, C.ARGS_STATE_NAME))

    max_seq_len_source, max_seq_len_target = args.max_seq_len
    # The maximum length given by the user is the length before we add the BOS/EOS symbols
    max_seq_len_source = max_seq_len_source + C.SPACE_FOR_XOS
    max_seq_len_target = max_seq_len_target + C.SPACE_FOR_XOS
    logger.info("Adjusting maximum length to reserve space for a BOS/EOS marker. New maximum length: (%d, %d)",
                max_seq_len_source, max_seq_len_target)

    device = torch.device('cpu') if args.use_cpu \
        else torch.device('cuda', utils.get_local_rank() * (2 if args.multi_device else 1)) if utils.is_distributed() \
        else torch.device('cuda', args.device_id)
    if not args.use_cpu:
        # Ensure that GPU operations use the correct device by default
        torch.cuda.set_device(device)
    second_device = None  # type: Optional[torch.device]
    if args.multi_device:
        second_device = utils.next_device(device)
        logger.info(f'Training Devices: {device} {second_device}')
    else:
        logger.info(f'Training Device: {device}')
    utils.seed_rngs(args.seed)

    train_iter, eval_iter, config_data, source_vocabs, target_vocabs = create_data_iters_and_vocabs(
        args=args,
        max_seq_len_source=max_seq_len_source,
        max_seq_len_target=max_seq_len_target,
        shared_vocab=use_shared_vocab(args),
        resume_training=resume_training,
        output_folder=output_folder)

    if max_seq_len_source != config_data.max_seq_len_source:
        logger.info("Maximum source length determined by prepared data. Using %d instead of %d",
                    config_data.max_seq_len_source, max_seq_len_source)
        max_seq_len_source = config_data.max_seq_len_source
    if max_seq_len_target != config_data.max_seq_len_target:
        logger.info("Maximum target length determined by prepared data. Using %d instead of %d",
                    config_data.max_seq_len_target, max_seq_len_target)
        max_seq_len_target = config_data.max_seq_len_target

    # Dump the vocabularies if we're just starting up
    if utils.is_primary_worker() and not resume_training:
        vocab.save_source_vocabs(source_vocabs, output_folder)
        vocab.save_target_vocabs(target_vocabs, output_folder)

    source_vocab_sizes = [len(v) for v in source_vocabs]
    target_vocab_sizes = [len(v) for v in target_vocabs]
    logger.info('Vocabulary sizes: source=[%s] target=[%s]',
                '|'.join([str(size) for size in source_vocab_sizes]),
                '|'.join([str(size) for size in target_vocab_sizes]))

    model_config = create_model_config(args=args,
                                       source_vocab_sizes=source_vocab_sizes,
                                       target_vocab_sizes=target_vocab_sizes,
                                       max_seq_len_source=max_seq_len_source,
                                       max_seq_len_target=max_seq_len_target,
                                       config_data=config_data)

    # Handle options that override training settings
    trainer_config = training.TrainerConfig(output_dir=args.output,
                                            early_stopping_metric=args.optimized_metric,
                                            max_params_files_to_keep=args.keep_last_params,
                                            keep_initializations=args.keep_initializations,
                                            max_params_files_to_cache=args.cache_last_best_params,
                                            cache_strategy=args.cache_strategy,
                                            cache_metric=args.cache_metric,
                                            checkpoint_interval=args.checkpoint_interval,
                                            max_num_checkpoint_not_improved=args.max_num_checkpoint_not_improved,
                                            checkpoint_improvement_threshold=args.checkpoint_improvement_threshold,
                                            max_checkpoints=args.max_checkpoints,
                                            min_samples=args.min_samples,
                                            max_samples=args.max_samples,
                                            min_updates=args.min_updates,
                                            max_updates=args.max_updates,
                                            min_epochs=args.min_num_epochs,
                                            max_epochs=args.max_num_epochs,
                                            max_seconds=args.max_seconds,
                                            update_interval=args.update_interval,
                                            stop_training_on_decoder_failure=args.stop_training_on_decoder_failure,
                                            no_reload_on_learning_rate_reduce=args.no_reload_on_learning_rate_reduce)
    if trainer_config.min_epochs is not None and trainer_config.max_epochs is not None:
        check_condition(trainer_config.min_epochs <= trainer_config.max_epochs,
                        "Minimum number of epochs must be smaller than maximum number of epochs")

    optimizer_config = create_optimizer_config(args)

    sockeye_model = model.SockeyeModel(
        model_config,
        multi_device=args.multi_device,
        train_decoder_only=args.fixed_param_strategy == C.FIXED_PARAM_STRATEGY_ALL_EXCEPT_DECODER)
    sockeye_model.to_device(device=device, second_device=second_device)
    sockeye_model.apply(model.initialize_parameters)

    # Load starting parameters if specified
    if args.params is not None:
        sockeye_model.load_parameters(filename=args.params,
                                      device=device,
                                      allow_missing=args.allow_missing_params or model_config.lhuc,
                                      ignore_extra=args.ignore_extra_params)

    unset_requires_grad_for_fixed_params(config=model_config,
                                         params=dict(sockeye_model.named_parameters()),
                                         fixed_param_names=args.fixed_param_names,
                                         fixed_param_strategy=args.fixed_param_strategy)

    utils.log_parameters(sockeye_model)

    optimizer, zero_grad_kwargs = optimizers.get_optimizer(sockeye_model, optimizer_config)

    # This starts as a reference to the original Sockeye model. It is
    # sequentially transformed/wrapped to produce the model instance used for
    # training.
    training_model = sockeye_model  # type: torch.nn.Module

    if args.apex_amp:
        try:
            import apex.amp
        except ImportError:
            logger.error('Cannot import NVIDIA Apex AMP. Please install Apex: https://github.com/NVIDIA/apex')
            sys.exit(1)
        # Optimization level 2 runs the entire model in FP16 mode with FP32
        # master weights and loss scaling. See:
        # https://nvidia.github.io/apex/amp.html#o2-almost-fp16-mixed-precision
        training_model, optimizer = apex.amp.initialize(training_model, optimizer, opt_level='O2')

<<<<<<< HEAD
    logger.info('Tracing model on validation batch')
    batch = eval_iter.next().load(device=device, second_device=second_device)  # pylint: disable=not-callable
=======
    logger.info('Tracing model on a validation batch')
    batch = eval_iter.next().load(device=device)  # pylint: disable=not-callable
>>>>>>> 94cdad72
    # When using AMP, turn on autocasting when tracing the model so that
    # dtypes will match during AMP training. Disable the weight cache for
    # compatibility with tracing. See:
    # https://github.com/pytorch/pytorch/pull/63552
    with torch.cuda.amp.autocast(cache_enabled=False) if args.amp else utils.no_context():  # type: ignore
        training_model = torch.jit.trace(training_model, (batch.source, batch.source_length,
                                                          batch.target, batch.target_length), strict=False)
    eval_iter.reset()

    if utils.is_distributed():
        # In distributed mode, wrap the traced model with a distributed
        # data-parallel model that shares (averages) gradients with models
        # in other worker processes.
        training_model = torch.nn.parallel.DistributedDataParallel(
            training_model,
            device_ids=None if args.use_cpu or args.multi_device else [device],
            output_device=None if args.use_cpu or args.multi_device else device)

    losses = create_losses(args, all_num_classes=target_vocab_sizes)

    trainer = training.EarlyStoppingTrainer(
        config=trainer_config,
        optimizer_config=optimizer_config,
        sockeye_model=sockeye_model,
        training_model=training_model,
        optimizer=optimizer,
        zero_grad_kwargs=zero_grad_kwargs,
        loss_functions=losses,
        device=device,
        second_device=second_device,
        using_amp=args.amp,
        using_apex_amp=args.apex_amp,
        custom_metrics_logger=custom_metrics_logger,
        checkpoint_callback=checkpoint_callback)

    # Only primary worker runs checkpoint decoder
    checkpoint_decoder = None
    if utils.is_primary_worker():
        checkpoint_decoder = create_checkpoint_decoder(args, device, sockeye_model, source_vocabs, target_vocabs)

    training_state = trainer.fit(train_iter=train_iter, validation_iter=eval_iter,
                                 checkpoint_decoder=checkpoint_decoder)

    return training_state


if __name__ == "__main__":
    main()<|MERGE_RESOLUTION|>--- conflicted
+++ resolved
@@ -1040,13 +1040,8 @@
         # https://nvidia.github.io/apex/amp.html#o2-almost-fp16-mixed-precision
         training_model, optimizer = apex.amp.initialize(training_model, optimizer, opt_level='O2')
 
-<<<<<<< HEAD
-    logger.info('Tracing model on validation batch')
-    batch = eval_iter.next().load(device=device, second_device=second_device)  # pylint: disable=not-callable
-=======
     logger.info('Tracing model on a validation batch')
     batch = eval_iter.next().load(device=device)  # pylint: disable=not-callable
->>>>>>> 94cdad72
     # When using AMP, turn on autocasting when tracing the model so that
     # dtypes will match during AMP training. Disable the weight cache for
     # compatibility with tracing. See:

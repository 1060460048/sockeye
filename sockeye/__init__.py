# Copyright 2017--2022 Amazon.com, Inc. or its affiliates. All Rights Reserved.
#
# Licensed under the Apache License, Version 2.0 (the "License"). You may not
# use this file except in compliance with the License. A copy of the License
# is located at
#
#     http://aws.amazon.com/apache2.0/
#
# or in the "license" file accompanying this file. This file is distributed on
# an "AS IS" BASIS, WITHOUT WARRANTIES OR CONDITIONS OF ANY KIND, either
# express or implied. See the License for the specific language governing
# permissions and limitations under the License.

<<<<<<< HEAD
__version__ = '3.1.11'
=======
__version__ = '3.1.14'
>>>>>>> 94cdad72
<|MERGE_RESOLUTION|>--- conflicted
+++ resolved
@@ -11,8 +11,4 @@
 # express or implied. See the License for the specific language governing
 # permissions and limitations under the License.
 
-<<<<<<< HEAD
-__version__ = '3.1.11'
-=======
-__version__ = '3.1.14'
->>>>>>> 94cdad72
+__version__ = '3.1.999'
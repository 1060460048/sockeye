# Copyright 2017--2022 Amazon.com, Inc. or its affiliates. All Rights Reserved.
#
# Licensed under the Apache License, Version 2.0 (the "License"). You may not
# use this file except in compliance with the License. A copy of the License
# is located at
#
#     http://aws.amazon.com/apache2.0/
#
# or in the "license" file accompanying this file. This file is distributed on
# an "AS IS" BASIS, WITHOUT WARRANTIES OR CONDITIONS OF ANY KIND, either
# express or implied. See the License for the specific language governing
# permissions and limitations under the License.
import _pickle
import copy
import logging
import os
import time
from dataclasses import dataclass
from functools import lru_cache
from typing import cast, Dict, Optional, Tuple, List

import torch as pt

from sockeye import __version__
from . import constants as C
from . import data_io
from . import decoder
from . import encoder
from . import layers
from . import transformer
from . import utils
from . import vocab
from .config import Config
from .encoder import FactorConfig
from .layers import LengthRatioConfig
from . import nvs

logger = logging.getLogger(__name__)


@dataclass
class ModelConfig(Config):
    """
    ModelConfig defines model parameters defined at training time which are relevant to model inference.
    Add new model parameters here. If you want backwards compatibility for models trained with code that did not
    contain these parameters, provide a reasonable default under default_values.

    :param config_data: Used training data.
    :param vocab_source_size: Source vocabulary size.
    :param vocab_target_size: Target vocabulary size.
    :param config_embed_source: Embedding config for source.
    :param config_embed_target: Embedding config for target.
    :param config_encoder: Encoder configuration.
    :param config_decoder: Decoder configuration.
    :param config_length_task: Optional length task configuration.
    :param weight_tying_type: Determines which weights get tied.
    :param lhuc: LHUC (Vilar 2018) is applied at some part of the model.
    :param dtype: Data type of model parameters. Default: float32.
    :param neural_vocab_selection: When True the model contains a neural vocab selection model that restricts
                                   the target output vocabulary to speed up inference.
    :param neural_vocab_selection_block_loss: When true the gradients of the NVS models are blocked before the encoder.
    """
    config_data: data_io.DataConfig
    vocab_source_size: int
    vocab_target_size: int
    config_embed_source: encoder.EmbeddingConfig
    config_embed_target: encoder.EmbeddingConfig
    config_encoder: transformer.TransformerConfig
    config_decoder: transformer.TransformerConfig
    config_length_task: Optional[LengthRatioConfig] = None
    weight_tying_type: str = C.WEIGHT_TYING_SRC_TRG_SOFTMAX
    lhuc: bool = False
    dtype: str = C.DTYPE_FP32
    neural_vocab_selection: Optional[str] = None
    neural_vocab_selection_block_loss: bool = False


class SockeyeModel(pt.nn.Module):
    """
    SockeyeModel shares components needed for both training and inference.
    The main components of a Sockeye model are
    1) Source embedding
    2) Target embedding
    3) Encoder
    4) Decoder
    5) Output Layer

    ModelConfig contains parameters and their values that are fixed at training time and must be re-used at inference
    time.

    :param config: Model configuration.
    :param inference_only: Use the model only for inference, enabling optimizations.
    """

    def __init__(self,
                 config: ModelConfig,
                 multi_device: bool = False,
                 inference_only: bool = False,
                 train_decoder_only: bool = False,
                 forward_pass_cache_size: int = 0) -> None:
        super().__init__()
        self.config = copy.deepcopy(config)
        self.multi_device = multi_device
        self.inference_only = inference_only
        logger.info("%s", self.config)
        self.train_decoder_only = train_decoder_only
        self.forward_pass_cache_size = forward_pass_cache_size
        self.embed_and_encode = self._embed_and_encode
        if self.forward_pass_cache_size > 0:
            self.embed_and_encode = self._cache_wrapper(self._embed_and_encode)

        # source & target embeddings, potentially shared/tied
        source_embedding, target_embedding, output_weight = self._get_embeddings()

        self.embedding_source = encoder.Embedding(config.config_embed_source, embedding=source_embedding)
        self.embedding_target = encoder.Embedding(config.config_embed_target, embedding=target_embedding)

        # encoder & decoder first (to know the decoder depth)
        self.encoder = encoder.get_transformer_encoder(self.config.config_encoder,
                                                       inference_only=inference_only)
        self.decoder = decoder.get_decoder(self.config.config_decoder, inference_only=inference_only)
        self.nvs = None
        if self.config.neural_vocab_selection:
            self.nvs = nvs.NeuralVocabSelection(
                model_size=self.config.config_encoder.model_size,
                vocab_target_size=self.config.vocab_target_size,
                model_type=self.config.neural_vocab_selection
            )

        self.output_layer = layers.OutputLayer(hidden_size=self.decoder.get_num_hidden(),
                                               vocab_size=self.config.vocab_target_size,
                                               weight=output_weight)
        if self.inference_only:
            # Running this layer scripted with a newly initialized model can
            # cause an overflow error.
            self.output_layer = pt.jit.script(self.output_layer)

        self.factor_output_layers = pt.nn.ModuleList()
        # Optional target factor output layers
        for i, factor_config in enumerate(self.target_factor_configs, 1):
            # Each target stream has its own, independent output layer
            # TODO also consider weight tying with target factor input embeddings
            output_layer = pt.nn.Linear(in_features=self.decoder.get_num_hidden(),
                                        out_features=factor_config.vocab_size,
                                        bias=True)
            self.factor_output_layers.append(output_layer)
        self.factor_vocab_size = factor_config.vocab_size if self.target_factor_configs else None

        self.length_ratio = None  # type: Optional[layers.LengthRatio]
        if self.config.config_length_task is not None:
            utils.check_condition(self.config.config_length_task.weight > 0.0,
                                  'Auxiliary length task requested, but its loss weight is zero')
            self.length_ratio = layers.LengthRatio(hidden_size=self.encoder.get_num_hidden(),
                                                   num_layers=self.config.config_length_task.num_layers)
        self.dtype = pt.float32
        self.cast(config.dtype)

        # traced components (for inference)
        self.traced_embedding_source = None  # type: Optional[pt.jit.ScriptModule]
        self.traced_encoder = None  # type: Optional[pt.jit.ScriptModule]
        self.traced_decode_step = None  # type: Optional[pt.jit.ScriptModule]

    def cast(self, dtype: str):
        if dtype == C.DTYPE_FP16:
            self.half()
            self.dtype = pt.float16
        elif dtype == C.DTYPE_INT8:
            logger.info("Dynamic quantization to int8 for (fused) Linear layers")
            # TODO: figure out int8 quantization of OutputLayer, supporting weight tying & vocabulary selection
            quant_mapping = {pt.nn.Linear: pt.nn.quantized.dynamic.Linear}
            pt.quantization.quantize_dynamic(self, {pt.nn.Linear}, dtype=pt.qint8, inplace=self.inference_only,
                                             mapping=quant_mapping)
        else:
            self.dtype = pt.float32

    def to_device(self, device: pt.device, second_device: Optional[pt.device] = None):
        if self.multi_device:
            utils.check_condition(second_device is not None,
                                  'Multi-device model requires both `device` and `second_device`')
        else:
            utils.check_condition(second_device is None, 'Single-device model only uses `device`')
        self.to(device)
        if self.multi_device:
            self.embedding_target.to(second_device)
            self.decoder.to(second_device)
            assert isinstance(self.output_layer, pt.nn.Module)
            self.output_layer.to(second_device)
            self.factor_output_layers.to(second_device)
        pt.cuda.empty_cache()

    def state_structure(self):
        return self.decoder.state_structure()

    def encode(self, inputs: pt.Tensor, valid_length: Optional[pt.Tensor] = None) -> Tuple[pt.Tensor, pt.Tensor, pt.Tensor]:
        """
        Encodes the input sequence.

        :param inputs: Source input data. Shape: (batch_size, length, num_source_factors).
        :param valid_length: Optional Tensor of sequence lengths within this batch. Shape: (batch_size,)
        :return: Encoder outputs, encoded output lengths, attention mask
        """
        if self.traced_embedding_source is None:
            logger.debug("Tracing embedding_source")
            self.traced_embedding_source = pt.jit.trace(self.embedding_source, inputs)
        source_embed = self.traced_embedding_source(inputs)
        if self.traced_encoder is None:
            logger.debug("Tracing encoder")
            self.traced_encoder = pt.jit.trace(self.encoder, (source_embed, valid_length))
        source_encoded, source_encoded_length, att_mask = self.traced_encoder(source_embed, valid_length)
        return source_encoded, source_encoded_length, att_mask

    def encode_and_initialize(self, inputs: pt.Tensor, valid_length: Optional[pt.Tensor] = None,
                              constant_length_ratio: float = 0.0) -> Tuple[List[pt.Tensor], pt.Tensor,
                                                                           Optional[pt.Tensor]]:
        """
        Encodes the input sequence and initializes decoder states (and predicted output lengths if available).
        Used for inference/decoding.

        :param inputs: Source input data. Shape: (batch_size, length, num_source_factors).
        :param valid_length: Optional Tensor of sequence lengths within this batch. Shape: (batch_size,)
        :param constant_length_ratio: Constant length ratio
        :return: Initial states for the decoder, predicted output length of shape (batch_size,), 0 if not available.
                 Returns the neural vocabulary selection model prediction if enabled, None otherwise.
        """

        # Encode input. Shape: (batch, length, num_hidden), (batch,)
        source_encoded, source_encoded_lengths, att_mask = self.encode(inputs, valid_length=valid_length)

        predicted_output_length = self.predict_output_length(source_encoded,
                                                             source_encoded_lengths,
                                                             constant_length_ratio)
        # Decoder init states
        states = self.decoder.init_state_from_encoder(source_encoded, source_encoded_lengths)
        nvs_pred = None
        if self.nvs is not None:
            nvs_pred = pt.sigmoid(self.nvs(source_encoded, source_encoded_lengths, att_mask))

        return states, predicted_output_length, nvs_pred

    def _embed_and_encode(self,
                          source: pt.Tensor, source_length: pt.Tensor,
                          target: pt.Tensor) -> Tuple[pt.Tensor, pt.Tensor, pt.Tensor, List[pt.Tensor],
                                                      Optional[pt.Tensor]]:
        """
        Encode the input sequence, embed the target sequence, and initialize the decoder.
        Used for training.

        :param source: Source input data.
        :param source_length: Length of source inputs.
        :param target: Target input data.
        :return: encoder outputs and lengths, target embeddings, decoder initial states, attention mask and neural
                 vocab selection prediction (if present, otherwise None).
        """
        source_embed = self.embedding_source(source)
        target_embed = self.embedding_target(target)
        source_encoded, source_encoded_length, att_mask = self.encoder(source_embed, source_length)
        states = self.decoder.init_state_from_encoder(source_encoded, source_encoded_length, target_embed)
<<<<<<< HEAD
        if self.multi_device:
            states = [state.to(device=self.embedding_target.embedding.weight.device) for state in states]
        return source_encoded, source_encoded_length, target_embed, states
=======
        nvs = None
        if self.nvs is not None:
            source_encoded_for_nvs = source_encoded
            if self.config.neural_vocab_selection_block_loss:
                source_encoded_for_nvs = source_encoded.detach()
            nvs = self.nvs(source_encoded_for_nvs, source_length, att_mask)
        return source_encoded, source_encoded_length, target_embed, states, nvs
>>>>>>> 94cdad72

    def decode_step(self,
                    step_input: pt.Tensor,
                    states: List[pt.Tensor],
                    vocab_slice_ids: Optional[pt.Tensor] = None) -> Tuple[pt.Tensor, List[pt.Tensor], List[pt.Tensor]]:
        """
        One step decoding of the translation model.

        :param step_input: Input to a single decoder step. Shape: (batch_size, num_target_factors).
        :param states: List of previous or initial model states. Shape of state tensors and length of states list
                       determined by self.decoder.state_structure().
        :param vocab_slice_ids: Optional list of vocabulary ids to use
                                for reduced matrix multiplication at the output layer.

        :return: logits, list of new model states, other target factor logits.
        """
        decode_step_inputs = [step_input, states]
        if vocab_slice_ids is not None:
            decode_step_inputs.append(vocab_slice_ids)
        if self.traced_decode_step is None:
            logger.debug("Tracing decode step")
            decode_step_module = _DecodeStep(self.embedding_target,
                                                self.decoder,
                                                self.output_layer,
                                                self.factor_output_layers)
            self.traced_decode_step = pt.jit.trace(decode_step_module, decode_step_inputs)
        # the traced module returns a flat list of tensors
        decode_step_outputs = self.traced_decode_step(*decode_step_inputs)
        step_output, *target_factor_outputs = decode_step_outputs[:self.num_target_factors]
        new_states = decode_step_outputs[self.num_target_factors:]
        return step_output, new_states, target_factor_outputs

    def forward(self, source, source_length, target, target_length):  # pylint: disable=arguments-differ
        # When updating only the decoder (specified directly or implied by
        # caching the encoder and embedding forward passes), turn off autograd
        # for the encoder and embeddings to save memory.
        with pt.no_grad() if self.train_decoder_only or self.forward_pass_cache_size > 0 else utils.no_context():
            source_encoded, source_encoded_length, target_embed, states, nvs_prediction = self.embed_and_encode(
                source,
                source_length,
                target)

        target = self.decoder.decode_seq(target_embed, states=states)

        forward_output = dict()

        forward_output[C.LOGITS_NAME] = self.output_layer(target, None)

        for i, factor_output_layer in enumerate(self.factor_output_layers, 1):
            forward_output[C.FACTOR_LOGITS_NAME % i] = factor_output_layer(target)

        if self.length_ratio is not None:
            # predicted_length_ratios: (batch_size,)
            forward_output[C.LENRATIO_NAME] = self.length_ratio(source_encoded, source_encoded_length)

        if nvs_prediction is not None:
            forward_output[C.NVS_PRED_NAME] = nvs_prediction

        return forward_output

    def predict_output_length(self,
                              source_encoded: pt.Tensor,
                              source_encoded_length: pt.Tensor,
                              constant_length_ratio: float = 0.0) -> pt.Tensor:
        if self.length_ratio is not None:
            # predicted_length_ratios: (batch_size,)
            predicted_length_ratio = self.length_ratio(source_encoded, source_encoded_length)
            predicted_output_length = predicted_length_ratio * source_encoded_length
        elif constant_length_ratio > 0.0:
            # (batch,)
            predicted_output_length = source_encoded_length * constant_length_ratio
        else:
            # (batch,)
            predicted_output_length = pt.zeros_like(source_encoded_length)

        return predicted_output_length

    def save_config(self, folder: str):
        """
        Saves model configuration to <folder>/config

        :param folder: Destination folder.
        """
        fname = os.path.join(folder, C.CONFIG_NAME)
        self.config.save(fname)
        logger.info('Saved model config to "%s"', fname)

    @staticmethod
    def load_config(fname: str) -> ModelConfig:
        """
        Loads model configuration.

        :param fname: Path to load model configuration from.
        :return: Model configuration.
        """
        config = ModelConfig.load(fname)
        logger.info('Loaded model config from "%s"', fname)
        return cast(ModelConfig, config)  # type: ignore

    def save_parameters(self, fname: str):
        """
        Saves model parameters to file. Also see
        See https://pytorch.org/tutorials/beginner/saving_loading_models.html#saving-loading-model-for-inference

        :param fname: Path to save parameters to.
        """
        self.apply(layers.interleave_kv)
        # Sockeye follows the convention of using the "traced" prefix for
        # modules that are created at runtime by tracing other modules.
        # Ex: traced_encoder = trace(encoder, ...)
        # Traced modules use the same parameters as the original versions so we
        # filter their names from the state dictionary to avoid saving redundant
        # copies of their parameters. Copies can also cause errors at loadtime
        # if the traced modules do not yet exist.
        filtered_state_dict = {name: param for (name, param) in self.state_dict().items() if 'traced' not in name}
        pt.save(filtered_state_dict, fname)
        self.apply(layers.separate_kv)
        logging.info('Saved params/state_dict to "%s"', fname)

    def load_parameters(self,
                        filename: str,
                        device: Optional[pt.device] = None,
                        allow_missing: bool = False,
                        ignore_extra: bool = False):
        """
        Loads parameters from file previously saved by `save_parameters`.
        See https://pytorch.org/tutorials/beginner/saving_loading_models.html#saving-loading-model-for-inference

        :param filename: Path to parameter file
        :param device: Torch device to load parameters to
        :param allow_missing: Whether to silently skip loading parameters not represents in the file. Default: False.
        :param ignore_extra: Whether to silently ignore parameters from the file that are not part of this Module.
                             Default: False.
        """

        utils.check_condition(os.path.exists(filename), "No model parameter file found under %s. "
                                                        "This is either not a model directory or the first training "
                                                        "checkpoint has not happened yet." % filename)
        try:
            state_dict = pt.load(filename, map_location=device)
        except _pickle.UnpicklingError as e:
            logger.error(f"Could not load from '{filename}'. Is this a MXNet parameter file? Please convert first.")
            raise e
        missing, unexpected = self.load_state_dict(state_dict, strict=False)
        # Earlier versions of Sockeye may have saved parameters for traced
        # modules. These parameters can be safely ignored.
        unexpected = [key for key in unexpected if 'traced' not in key]
        # We also ignore cases where traced modules exist and appear to be
        # missing parameters. These modules actually use the same parameters as
        # their original non-traced versions so there are no separate parameters
        # to load.
        missing = [key for key in missing if 'traced' not in key]
        if not allow_missing:
            utils.check_condition(not missing, f"missing keys: {missing}")
        if not ignore_extra:
            utils.check_condition(not unexpected, f"extra keys: {unexpected}")
        # Models are saved with interleaved key-value params. If the current
        # model is in training mode, separate the loaded params to match the
        # format used during training.
        if self.training:
            self.apply(layers.separate_kv)
        logger.info('Loaded params from "%s" to "%s"', filename, pt.device('cpu') if device is None else device)

    def set_parameters(self,
                       new_params: Dict[str, pt.nn.Parameter],
                       allow_missing: bool = True,
                       ignore_extra: bool = False):
        """
        Update model params with new values from a dictionary.

        :param new_params: Dictionary containing the new parameters.
        :param allow_missing: Whether to skip setting parameters not represented in the dictionary.
        :param ignore_extra: Whether to ignore parameters from new_params that are not present in this model.
        """
        model_params = dict(self.named_parameters())
        if not allow_missing:
            for name, _ in model_params.items():
                assert name in new_params.keys(), "Parameter '%s' is missing in new_params dictionary. " \
                                                  "Set allow_missing=True to ignore missing parameters." % name
        for name in new_params:
            if not ignore_extra and name not in model_params:
                raise ValueError("Parameter '%s' in new_params dictionary is not present in ParameterDict. "
                                 "Set ignore_extra=True to ignore." % name)
            if name in model_params:
                assert model_params[name].size() == new_params[name].size(), \
                    "Parameter '%s' has shape '%s' in the model but shape '%s' in the new_params dictionary." % \
                    (name, model_params[name].size(), new_params[name].size())
                model_params[name].data[:] = new_params[name].data

    @staticmethod
    def save_version(folder: str):
        """
        Saves version to <folder>/version.

        :param folder: Destination folder.
        """
        fname = os.path.join(folder, C.VERSION_NAME)
        with open(fname, "w") as out:
            out.write(__version__)

    def _get_embeddings(self) -> Tuple[pt.nn.Embedding, pt.nn.Embedding, Optional[pt.nn.Parameter]]:
        """
        Returns embeddings for source, target, and output layer. Handles sharing and weight tying.
        """
        share_embed = C.WEIGHT_TYING_SRC in self.config.weight_tying_type and \
                      C.WEIGHT_TYING_TRG in self.config.weight_tying_type

        tie_weights = C.WEIGHT_TYING_SOFTMAX in self.config.weight_tying_type

        source_grad_sparse = self.config.config_embed_source.allow_sparse_grad and not tie_weights
        source_embedding = pt.nn.Embedding(self.config.config_embed_source.vocab_size,
                                           self.config.config_embed_source.num_embed,
                                           sparse=source_grad_sparse)

        if share_embed:
            target_embedding = source_embedding
        else:
            target_grad_sparse = self.config.config_embed_target.allow_sparse_grad and not tie_weights
            target_embedding = pt.nn.Embedding(self.config.config_embed_target.vocab_size,
                                               self.config.config_embed_target.num_embed,
                                               sparse=target_grad_sparse)

        if tie_weights:
            output_weight = target_embedding.weight  # type: ignore
        else:
            output_weight = None  # will be created when instantiating the OutputLayer

        return source_embedding, target_embedding, output_weight  # type: ignore

    @property
    def num_source_factors(self) -> int:
        """ Returns the number of source factors of this model (at least 1). """
        return self.config.config_data.num_source_factors

    @property
    def num_target_factors(self) -> int:
        """ Returns the number of target factors of this model (at least 1). """
        return self.config.config_data.num_target_factors

    @property
    def target_factor_configs(self) -> List[FactorConfig]:
        """ Returns the factor configs for target factors. """
        factor_configs = []  # type: List[FactorConfig]
        if self.config.config_embed_target.factor_configs:
            factor_configs = self.config.config_embed_target.factor_configs
        return factor_configs

    @property
    def training_max_observed_len_source(self) -> int:
        """ The maximum sequence length on the source side observed during training. This includes the <eos> token. """
        return self.config.config_data.data_statistics.max_observed_len_source

    @property
    def training_max_observed_len_target(self) -> int:
        """ The maximum sequence length on the target side observed during training. This includes the <bos> token. """
        return self.config.config_data.data_statistics.max_observed_len_target

    @property
    def max_supported_len_source(self) -> int:
        """ The maximum supported source length. This includes the <eos> token. """
        return self.config.config_data.max_seq_len_source

    @property
    def max_supported_len_target(self) -> int:
        """ The maximum supported target length. This includes the <bos> token. """
        return self.config.config_data.max_seq_len_target

    @property
    def length_ratio_mean(self) -> float:
        return self.config.config_data.data_statistics.length_ratio_mean

    @property
    def length_ratio_std(self) -> float:
        return self.config.config_data.data_statistics.length_ratio_std

    @property
    def output_layer_vocab_size(self) -> int:
        return self.output_layer.vocab_size

    def _cache_wrapper(self, class_func):
        @lru_cache(maxsize=self.forward_pass_cache_size)
        def cache_func(*args):
            return class_func(*args)

        return cache_func


class _DecodeStep(pt.nn.Module):
    """
    Auxiliary module that wraps computation for a single decode step for a SockeyeModel.
    End-to-end traceable. Return values are put into a flat list to avoid return type constraints
    for traced modules.
    """

    def __init__(self,
                 embedding_target: encoder.Embedding,
                 decoder: decoder.Decoder,
                 output_layer: layers.OutputLayer,
                 factor_output_layers: pt.nn.ModuleList):
        super().__init__()
        self.embedding_target = embedding_target
        self.decoder = decoder
        self.output_layer = pt.jit.script(output_layer)
        self.factor_output_layers = factor_output_layers
        self.has_target_factors = bool(factor_output_layers)

    def forward(self,
                step_input,
                states: List[pt.Tensor],
                vocab_slice_ids: Optional[pt.Tensor] = None) -> List[pt.Tensor]:
        target_embed = self.embedding_target(step_input.unsqueeze(1))
        decoder_out, new_states = self.decoder(target_embed, states)
        decoder_out = decoder_out.squeeze(1)

        # step_output: (batch_size, target_vocab_size or vocab_slice_ids)
        step_output = self.output_layer(decoder_out, vocab_slice_ids)

        # return values are collected in a flat list due to constraints in mixed return types in traced modules
        # (can only by tensors, or lists of tensors or dicts of tensors, but no mix of them).
        outputs = [step_output]
        if self.has_target_factors:
            outputs += [fol(decoder_out) for fol in self.factor_output_layers]
        outputs += new_states
        return outputs


def initialize_parameters(module: pt.nn.Module):
    """
    Can be applied to a SockeyeModel (via `model.apply(initialize_parameters)`)
    to initialize the parameters of a PyTorch SockeyeModel.
    For reproducibility, set pt.random.manual_seed.

    This implementation follows the default MXNet initialization scheme:
    - linear/feed-forward weights: Xavier(uniform, avg, magnitude=3.0)
    - biases: 0.0
    - layer norm gamma / weight: 1.0
    - layer norm beta / bias: 0.0
    - embedding parameters: uniform(-0.07, 0.07) [matches MXNet's default initialization]

    MXNet computes the uniform bounds for Xavier initialization as follows:
      sqrt(3 / ((fan_in + fan_out) / 2))
    PyTorch computes the uniform bounds for Xavier initialization as follows:
      (sqrt(2/(fan_in + fan_out)) * gain) * sqrt(3)
      where gain is set to 1.0 by default
    Both are equivalent.
    For some background on the equivalence of mx.init.Xavier and pt.nn.init.xavier_uniform_, see
    https://jamesmccaffrey.wordpress.com/2020/11/20/the-gain-parameter-
    """
    if isinstance(module, pt.nn.Linear) or isinstance(module, layers.OutputLayer):
        pt.nn.init.xavier_uniform_(module.weight, gain=1)
        if module.bias is not None:
            pt.nn.init.zeros_(module.bias)
    elif isinstance(module, pt.nn.Embedding):
        pt.nn.init.uniform_(module.weight, -0.07, 0.07)
    elif isinstance(module, pt.nn.LayerNorm):
        if module.elementwise_affine:
            pt.nn.init.ones_(module.weight)
            pt.nn.init.zeros_(module.bias)
    elif isinstance(module, layers.LHUC):
        pt.nn.init.uniform_(module.weight, a=0.1)
    elif isinstance(module, layers.PositionalEmbeddings):
        if module.weight_type == C.LEARNED_POSITIONAL_EMBEDDING:
            pt.nn.init.xavier_uniform(module.weight, gain=1.0)


def load_model(model_folder: str,
               device: pt.device,
               second_device: Optional[pt.device] = None,
               dtype: Optional[str] = None,
               checkpoint: Optional[int] = None,
               inference_only: bool = False,
               train_decoder_only: bool = False,
               allow_missing: bool = False,
               set_grad_req_null: bool = True,
               forward_pass_cache_size: int = 0) -> Tuple[SockeyeModel, List[vocab.Vocab], List[vocab.Vocab]]:
    """
    Load a model from model_folder.

    :param model_folder: Model folder.
    :param device: Torch device to load model to.
    :param checkpoint: Checkpoint to use. If none, uses best checkpoint.
    :param dtype: Optional data type to use. If None, will be inferred from stored model.
    :param inference_only: Use the model only for inference, enabling optimizations.
    :param train_decoder_only: Training will only update the decoder. Disable
           autograd for encoder and embeddings to save memory.
    :param allow_missing: Allow missing parameters in the loaded model.
    :param set_grad_req_null: Set grad_req to null for model parameters.
    :param forward_pass_cache_size: If > 0, cache encoder and embedding calculations of forward pass.
    :return: List of models, source vocabularies, target vocabularies.
    """
    assert dtype in (None, C.DTYPE_FP32, C.DTYPE_FP16, C.DTYPE_INT8), \
        f"dtype must be one of {C.DTYPE_FP32}, {C.DTYPE_FP16}, or {C.DTYPE_INT8}"

    source_vocabs = vocab.load_source_vocabs(model_folder)
    target_vocabs = vocab.load_target_vocabs(model_folder)
    model_version = utils.load_version(os.path.join(model_folder, C.VERSION_NAME))
    logger.info("Model version: %s", model_version)
    utils.check_version(model_version)
    model_config = SockeyeModel.load_config(os.path.join(model_folder, C.CONFIG_NAME))

    if inference_only:
        logger.info("Disabling dropout layers for performance reasons")
        model_config.disable_dropout()

    if checkpoint is None:
        params_fname = os.path.join(model_folder, C.PARAMS_BEST_NAME)
    else:
        params_fname = os.path.join(model_folder, C.PARAMS_NAME % checkpoint)

    model = SockeyeModel(model_config, multi_device=second_device is not None, inference_only=inference_only,
                         train_decoder_only=train_decoder_only, forward_pass_cache_size=forward_pass_cache_size)

    model.load_parameters(filename=params_fname,
                          device=device,
                          allow_missing=allow_missing,
                          ignore_extra=False)

    model.to_device(device=device, second_device=second_device)

    if set_grad_req_null:
        model.eval()

    if dtype is None or dtype == model_config.dtype:
        logger.info("Model dtype: %s" % model.dtype)
    else:
        model.cast(dtype)
        logger.info("Model dtype: overridden to %s" % dtype)

    utils.check_condition(model.num_source_factors == len(source_vocabs),
                          "Number of loaded source vocabularies (%d) does not match "
                          "number of source factors for model '%s' (%d)" % (len(source_vocabs), model_folder,
                                                                            model.num_source_factors))
    utils.check_condition(model.num_target_factors == len(target_vocabs),
                          "Number of loaded target vocabularies (%d) does not match "
                          "number of target factors for model '%s' (%d)" % (len(target_vocabs), model_folder,
                                                                            model.num_target_factors))
    return model, source_vocabs, target_vocabs


def load_models(device: pt.device,
                model_folders: List[str],
                checkpoints: Optional[List[int]] = None,
                second_device: Optional[pt.device] = None,
                dtype: Optional[str] = C.DTYPE_FP32,
                inference_only: bool = False,
                train_decoder_only: bool = False,
                allow_missing: bool = False,
                set_grad_req_null: bool = True,
                forward_pass_cache_size: int = 0) -> Tuple[List[SockeyeModel],
                                                           List[vocab.Vocab], List[vocab.Vocab]]:
    """
    Loads a list of models for inference.

    :param device: PyTorch device.
    :param model_folders: List of model folders to load models from.
    :param checkpoints: List of checkpoints to use for each model in model_folders. Use None to load best checkpoint.
    :param dtype: Optional data type to use. If None, will be inferred from stored model.
    :param inference_only: Use the model only for inference, enabling optimizations.
    :param train_decoder_only: Training will only update the decoder. Disable
           autograd for encoder and embeddings to save memory.
    :param allow_missing: Allow missing parameters in the loaded models.
    :param set_grad_req_null: Set grad_req to null for model parameters.
    :param forward_pass_cache_size: If > 0, cache encoder and embedding calculations of forward pass.
    :return: List of models, source vocabulary, target vocabulary, source factor vocabularies.
    """
    logger.info("Loading %d model(s) from %s ...", len(model_folders), model_folders)
    load_time_start = time.time()
    models = []  # type: List[SockeyeModel]
    source_vocabs = []  # type: List[List[vocab.Vocab]]
    target_vocabs = []  # type: List[List[vocab.Vocab]]

    if checkpoints is None:
        checkpoints = [None] * len(model_folders)
    else:
        utils.check_condition(len(checkpoints) == len(model_folders), "Must provide checkpoints for each model")

    for model_folder, checkpoint in zip(model_folders, checkpoints):
        model, src_vcbs, trg_vcbs = load_model(model_folder,
                                               device=device,
                                               second_device=second_device,
                                               dtype=dtype,
                                               checkpoint=checkpoint,
                                               inference_only=inference_only,
                                               train_decoder_only=train_decoder_only,
                                               allow_missing=allow_missing,
                                               set_grad_req_null=set_grad_req_null,
                                               forward_pass_cache_size=forward_pass_cache_size)
        models.append(model)
        source_vocabs.append(src_vcbs)
        target_vocabs.append(trg_vcbs)

    first_model_vocabs = source_vocabs[0]
    for fi in range(len(first_model_vocabs)):
        utils.check_condition(vocab.are_identical(*[source_vocabs[i][fi] for i in range(len(source_vocabs))]),
                              "Source vocabulary ids do not match. Factor %d" % fi)
    first_model_vocabs = target_vocabs[0]
    for fi in range(len(first_model_vocabs)):
        utils.check_condition(vocab.are_identical(*[target_vocabs[i][fi] for i in range(len(target_vocabs))]),
                              "Target vocabulary ids do not match. Factor %d" % fi)

    load_time = time.time() - load_time_start
    logger.info("%d model(s) loaded in %.4fs", len(models), load_time)
    return models, source_vocabs[0], target_vocabs[0]<|MERGE_RESOLUTION|>--- conflicted
+++ resolved
@@ -255,19 +255,15 @@
         target_embed = self.embedding_target(target)
         source_encoded, source_encoded_length, att_mask = self.encoder(source_embed, source_length)
         states = self.decoder.init_state_from_encoder(source_encoded, source_encoded_length, target_embed)
-<<<<<<< HEAD
-        if self.multi_device:
-            states = [state.to(device=self.embedding_target.embedding.weight.device) for state in states]
-        return source_encoded, source_encoded_length, target_embed, states
-=======
         nvs = None
         if self.nvs is not None:
             source_encoded_for_nvs = source_encoded
             if self.config.neural_vocab_selection_block_loss:
                 source_encoded_for_nvs = source_encoded.detach()
             nvs = self.nvs(source_encoded_for_nvs, source_length, att_mask)
+        if self.multi_device:
+            states = [state.to(device=self.embedding_target.embedding.weight.device) for state in states]
         return source_encoded, source_encoded_length, target_embed, states, nvs
->>>>>>> 94cdad72
 
     def decode_step(self,
                     step_input: pt.Tensor,

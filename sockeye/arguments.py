# Copyright 2017--2022 Amazon.com, Inc. or its affiliates. All Rights Reserved.
#
# Licensed under the Apache License, Version 2.0 (the "License"). You may not
# use this file except in compliance with the License. A copy of the License
# is located at
#
#     http://aws.amazon.com/apache2.0/
#
# or in the "license" file accompanying this file. This file is distributed on
# an "AS IS" BASIS, WITHOUT WARRANTIES OR CONDITIONS OF ANY KIND, either
# express or implied. See the License for the specific language governing
# permissions and limitations under the License.

"""
Defines commandline arguments for the main CLIs with reasonable defaults.
"""
import argparse
import os
from random import choices
import sys
import types
from typing import Any, Callable, Dict, List, Tuple, Optional

import yaml

from sockeye.utils import smart_open
from . import constants as C


class ConfigArgumentParser(argparse.ArgumentParser):
    """
    Extension of argparse.ArgumentParser supporting config files.

    The option --config is added automatically and expects a YAML serialized
    dictionary, similar to the return value of parse_args(). Command line
    parameters have precedence over config file values. Usage should be
    transparent, just substitute argparse.ArgumentParser with this class.

    Extended from
    https://stackoverflow.com/questions/28579661/getting-required-option-from-namespace-in-python
    """
    def __init__(self, *args, **kwargs) -> None:
        super().__init__(*args, **kwargs)
        self.argument_definitions = {}  # type: Dict[Tuple, Dict]
        self.argument_actions = []  # type: List[Any]
        self._overwrite_add_argument(self)
        self.add_argument("--config", help="Path to CLI arguments in yaml format "
                                           "(as saved in Sockeye model directories as 'args.yaml'). "
                                           "Commandline arguments have precedence over values in this file.", type=str)
        # Note: not FileType so that we can get the path here

    def _register_argument(self, _action, *args, **kwargs):
        self.argument_definitions[args] = kwargs
        self.argument_actions.append(_action)

    def _overwrite_add_argument(self, original_object):
        def _new_add_argument(this_self, *args, **kwargs):
            action = this_self.original_add_argument(*args, **kwargs)
            this_self.config_container._register_argument(action, *args, **kwargs)

        original_object.original_add_argument = original_object.add_argument
        original_object.config_container = self
        original_object.add_argument = types.MethodType(_new_add_argument, original_object)

        return original_object

    def add_argument_group(self, *args, **kwargs):
        group = super().add_argument_group(*args, **kwargs)
        return self._overwrite_add_argument(group)

    def parse_args(self, args=None, namespace=None) -> argparse.Namespace:  # type: ignore
        # Mini argument parser to find the config file
        config_parser = argparse.ArgumentParser(add_help=False)
        config_parser.add_argument("--config", type=regular_file())
        config_args, _ = config_parser.parse_known_args(args=args)
        initial_args = argparse.Namespace()
        if config_args.config:
            initial_args = load_args(config_args.config)
            # Remove the 'required' flag from options loaded from config file
            for action in self.argument_actions:
                if action.dest in initial_args:
                    action.required = False
        return super().parse_args(args=args, namespace=initial_args)


class StoreDeprecatedAction(argparse.Action):

    def __init__(self, option_strings, dest, deprecated_dest, nargs=None, **kwargs):
        super(StoreDeprecatedAction, self).__init__(option_strings, dest, **kwargs)
        self.deprecated_dest = deprecated_dest

    def __call__(self, parser, namespace, value, option_string=None):
        setattr(namespace, self.dest, value)
        setattr(namespace, self.deprecated_dest, value)


def save_args(args: argparse.Namespace, fname: str):
    with open(fname, 'w') as out:
        yaml.safe_dump(args.__dict__, out, default_flow_style=False)


def load_args(fname: str) -> argparse.Namespace:
    with open(fname, 'r') as inp:
        return argparse.Namespace(**yaml.safe_load(inp))


def regular_file() -> Callable:
    """
    Returns a method that can be used in argument parsing to check the argument is a regular file or a symbolic link,
    but not, e.g., a process substitution.

    :return: A method that can be used as a type in argparse.
    """

    def check_regular_file(value_to_check):
        value_to_check = str(value_to_check)
        if not os.path.isfile(value_to_check):
            raise argparse.ArgumentTypeError("must exist and be a regular file.")
        return value_to_check

    return check_regular_file


def regular_folder() -> Callable:
    """
    Returns a method that can be used in argument parsing to check the argument is a directory.

    :return: A method that can be used as a type in argparse.
    """

    def check_regular_directory(value_to_check):
        value_to_check = str(value_to_check)
        if not os.path.isdir(value_to_check):
            raise argparse.ArgumentTypeError("must be a directory.")
        return value_to_check

    return check_regular_directory


def int_greater_or_equal(threshold: int) -> Callable:
    """
    Returns a method that can be used in argument parsing to check that the int argument is greater or equal to `threshold`.

    :param threshold: The threshold that we assume the cli argument value is greater or equal to.
    :return: A method that can be used as a type in argparse.
    """

    def check_greater_equal(value: str):
        value_to_check = int(value)
        if value_to_check < threshold:
            raise argparse.ArgumentTypeError("must be greater or equal to %d." % threshold)
        return value_to_check

    return check_greater_equal


def float_greater_or_equal(threshold: float) -> Callable:
    """
    Returns a method that can be used in argument parsing to check that the float argument is greater or equal to `threshold`.

    :param threshold: The threshold that we assume the cli argument value is greater or equal to.
    :return: A method that can be used as a type in argparse.
    """

    def check_greater_equal(value: str):
        value_to_check = float(value)
        if value_to_check < threshold:
            raise argparse.ArgumentTypeError("must be greater or equal to %f." % threshold)
        return value_to_check

    return check_greater_equal


def bool_str() -> Callable:
    """
    Returns a method that can be used in argument parsing to check that the argument is a valid representation of
    a boolean value.

    :return: A method that can be used as a type in argparse.
    """
    def parse(value: str):
        lower_value = value.lower()
        if lower_value in ["true", "yes", "1"]:
            return True
        elif lower_value in ["false", "no", "0"]:
            return False
        else:
            raise argparse.ArgumentTypeError(
                "Invalid value for bool argument. Use true/false, yes/no or 1/0.")

    return parse


def simple_dict() -> Callable:
    """
    A simple dictionary format that does not require spaces or quoting.

    Supported types: bool, int, float

    :return: A method that can be used as a type in argparse.
    """

    def parse(dict_str: str):

        def _parse(value: str):
            if value.lower() == "true":
                return True
            if value.lower() == "false":
                return False
            if "." in value or "e" in value:
                return float(value)
            return int(value)

        _dict = dict()
        try:
            for entry in dict_str.split(","):
                key, value = entry.split(":")
                _dict[key] = _parse(value)
        except ValueError:
            raise argparse.ArgumentTypeError("Specify argument dictionary as key1:value1,key2:value2,..."
                                             " Supported types: bool, int, float.")
        return _dict

    return parse


def multiple_values(num_values: int = 0,
                    greater_or_equal: Optional[float] = None,
                    data_type: Callable = int) -> Callable:
    """
    Returns a method to be used in argument parsing to parse a string of the form "<val>:<val>[:<val>...]" into
    a tuple of values of type data_type.

    :param num_values: Optional number of ints required.
    :param greater_or_equal: Optional constraint that all values should be greater or equal to this value.
    :param data_type: Type of values. Default: int.
    :return: Method for parsing.
    """

    def parse(value_to_check):
        if ':' in value_to_check:
            expected_num_separators = num_values - 1 if num_values else 0
            if expected_num_separators > 0 and (value_to_check.count(':') != expected_num_separators):
                raise argparse.ArgumentTypeError("Expected either a single value or %d values separated by %s" %
                                                 (num_values, C.ARG_SEPARATOR))
            values = tuple(map(data_type, value_to_check.split(C.ARG_SEPARATOR, num_values - 1)))
        else:
            values = tuple([data_type(value_to_check)] * num_values)
        if greater_or_equal is not None:
            if any((value < greater_or_equal for value in values)):
                raise argparse.ArgumentTypeError("Must provide value greater or equal to %d" % greater_or_equal)
        return values

    return parse


def list_of_values(greater_or_equal: Optional[float] = None, data_type: Callable = int) -> Callable:
    """
    Returns a method to be used in argument parsing to parse a string of the
    form "<val>[:<val>...]" into a list of values of type data_type.

    :param greater_or_equal: Optional constraint that all values should be
                             greater or equal to this value.
    :param data_type: Type of values. Default: int.
    :return: Method for parsing.
    """

    def parse(value_to_check):
        values = list(map(data_type, value_to_check.split(C.ARG_SEPARATOR)))
        if greater_or_equal is not None:
            if any((value < greater_or_equal for value in values)):
                raise argparse.ArgumentTypeError("Must provide value greater or equal to %d" % greater_or_equal)
        return values

    return parse


def file_or_stdin() -> Callable:
    """
    Returns a file descriptor from stdin or opening a file from a given path.
    """

    def parse(path):
        if path is None or path == "-":
            return sys.stdin
        else:
            return smart_open(path)

    return parse


def add_average_args(params):
    average_params = params.add_argument_group("Averaging")
    average_params.add_argument(
        "inputs",
        metavar="INPUT",
        type=str,
        nargs="+",
        help="either a single model directory (automatic checkpoint selection) "
             "or multiple .params files (manual checkpoint selection)")
    average_params.add_argument(
        "--metric",
        help="Name of the metric to choose n-best checkpoints from. Default: %(default)s.",
        default=C.PERPLEXITY,
        choices=C.METRICS)
    average_params.add_argument(
        "-n",
        type=int,
        default=4,
        help="number of checkpoints to find. Default: %(default)s.")
    average_params.add_argument(
        "--output", "-o", required=True, type=str, help="File to write averaged parameters to.")
    average_params.add_argument(
        "--strategy",
        choices=C.AVERAGE_CHOICES,
        default=C.AVERAGE_BEST,
        help="selection method. Default: %(default)s.")


def add_rerank_args(params):
    rerank_params = params.add_argument_group("Reranking")
    rerank_params.add_argument("--reference", "-r",
                               type=str,
                               required=True,
                               help="File where target reference translations are stored.")
    rerank_params.add_argument("--hypotheses", "-hy",
                               type=str,
                               required=True,
                               help="File with nbest translations, one nbest list per line,"
                                    "in JSON format as returned by sockeye.translate with --nbest-size x.")
    rerank_params.add_argument("--metric", "-m",
                               type=str,
                               required=False,
                               default=C.RERANK_BLEU,
                               choices=C.RERANK_METRICS,
                               help="Sentence-level metric used to compare each nbest translation to the reference."
                                    "Default: %(default)s.")
    rerank_params.add_argument("--output", "-o", default=None, help="File to write output to. Default: STDOUT.")
    rerank_params.add_argument("--output-best",
                               action="store_true",
                               help="Output only the best hypothesis from each nbest list.")
    rerank_params.add_argument("--output-reference-instead-of-blank",
                               action="store_true",
                               help="When outputting only the best hypothesis (--output-best) and the best hypothesis "
                                    "is a blank line, output the reference instead.")
    rerank_params.add_argument("--return-score",
                               action="store_true",
                               help="Returns the reranking scores as scores in output JSON objects.")


def add_lexicon_args(params, is_for_block_lexicon: bool = False):
    lexicon_params = params.add_argument_group("Model & Top-k")
    lexicon_params.add_argument("--model", "-m", required=True,
                                help="Model directory containing source and target vocabularies.")
    if not is_for_block_lexicon:
        lexicon_params.add_argument("-k", type=int, default=200,
                                    help="Number of target translations to keep per source. Default: %(default)s.")


def add_lexicon_create_args(params, is_for_block_lexicon: bool = False):
    lexicon_params = params.add_argument_group("I/O")
    if is_for_block_lexicon:
        input_help = "A text file with tokens that shall be blocked. All token must be in the model vocabulary."
    else:
        input_help = "Probabilistic lexicon (fast_align format) to build top-k lexicon from."
    lexicon_params.add_argument("--input", "-i", required=True,
                                help=input_help)
    lexicon_params.add_argument("--output", "-o", required=True, help="File name to write top-k lexicon to.")


def add_lexicon_inspect_args(params):
    lexicon_params = params.add_argument_group("Lexicon to inspect")
    lexicon_params.add_argument("--lexicon", "-l", required=True, help="File name of top-k lexicon to inspect.")


def add_logging_args(params):
    logging_params = params.add_argument_group("Logging")
    logging_params.add_argument('--quiet', '-q',
                                default=False,
                                action="store_true",
                                help='Suppress console logging.')
    logging_params.add_argument('--quiet-secondary-workers', '-qsw',
                                default=False,
                                action="store_true",
                                help='Suppress console logging for secondary workers in distributed training.')
    logging_params.add_argument('--no-logfile',
                                default=False,
                                action="store_true",
                                help='Suppress file logging')
    log_levels = ['INFO', 'DEBUG', 'ERROR']
    logging_params.add_argument('--loglevel', '--log-level',
                                default='INFO',
                                choices=log_levels,
                                help='Log level. Default: %(default)s.')
    logging_params.add_argument('--loglevel-secondary-workers',
                                default='INFO',
                                choices=log_levels,
                                help='Console log level for secondary workers. Default: %(default)s.')


def add_training_data_args(params, required=False):
    params.add_argument(C.TRAINING_ARG_SOURCE, '-s',
                        required=required,
                        type=regular_file(),
                        help='Source side of parallel training data.')
    params.add_argument('--source-factors', '-sf',
                        required=False,
                        nargs='+',
                        type=regular_file(),
                        default=[],
                        help='File(s) containing additional token-parallel source-side factors. Default: %(default)s.')
    params.add_argument('--source-factors-use-source-vocab',
                        required=False,
                        nargs='+',
                        type=bool_str(),
                        default=[],
                        help='List of bools signaling whether to use the source vocabulary for the source factors. '
                        'If empty (default) each factor has its own vocabulary.')
    params.add_argument('--target-factors', '-tf',
                        required=False,
                        nargs='+',
                        type=regular_file(),
                        default=[],
                        help='File(s) containing additional token-parallel target-side factors. Default: %(default)s.')
    params.add_argument('--target-factors-use-target-vocab',
                        required=False,
                        nargs='+',
                        type=bool_str(),
                        default=[],
                        help='List of bools signaling whether to use the target vocabulary for the target factors. '
                             'If empty (default) each factor has its own vocabulary.')
    params.add_argument(C.TRAINING_ARG_TARGET, '-t',
                        required=required,
                        type=regular_file(),
                        help='Target side of parallel training data.')


def add_validation_data_params(params):
    params.add_argument(C.TRAINING_ARG_VALID_SOURCE, '-vs',
                        required=False,
                        type=regular_file(),
                        help='Source side of validation data.')
    params.add_argument('--validation-source-factors', '-vsf',
                        required=False,
                        nargs='+',
                        type=regular_file(),
                        default=[],
                        help='File(s) containing additional token-parallel validation source side factors. '
                             'Default: %(default)s.')
    params.add_argument(C.TRAINING_ARG_VALID_TARGET, '-vt',
                        required=False,
                        type=regular_file(),
                        help='Target side of validation data.')
    params.add_argument('--validation-target-factors', '-vtf',
                        required=False,
                        nargs='+',
                        type=regular_file(),
                        default=[],
                        help='File(s) containing additional token-parallel validation target side factors. '
                             'Default: %(default)s.')
    params.add_argument(C.TRAINING_ARG_VALID_PREPARED_DATA, '-vpd',
                        nargs='+',
                        type=regular_folder(),
                        default=None,
                        help='One or more prepared training data directories created through python -m '
                             'sockeye.prepare_data.')



def add_prepared_data_args(params):
    params.add_argument(C.TRAINING_ARG_PREPARED_DATA, '-d',
                        nargs='+',
                        type=regular_folder(),
                        default=None,
                        help='One or more prepared training data directories created through python -m '
                             'sockeye.prepare_data.')
    params.add_argument('--data-sampling-method',
                        choices=C.DATA_SAMPLING_METHODS,
                        default=C.DATA_SAMPLING_UNIFORM,
                        help='Method for setting the weights used to sample batches from multiple prepared data '
                             'sources. uniform: all sources have equal weight. temperature: sources are weighted by '
                             'their sizes (number of sequences) and the specified sampling temperature (Arivazhagan et '
                             'al. 2019, aclanthology.org/N19-1388). Default: %(default)s.')
    params.add_argument('--data-sampling-temperature',
                        type=float,
                        default=1,
                        help='Temperature parameter for the "temperature" data sampling method. The default value of '
                             'T=1 corresponds to weighting data sources by size while larger values push the weights '
                             'toward uniform. Default: %(default)s.')
    params.add_argument('--data-sampling-custom',
                        type=list_of_values(greater_or_equal=0, data_type=float),
                        default=[],
                        help='Weights for the "custom" data sampling method. Specify one per prepared data directory '
                             'in the form "x:x:...". Default: %(default)s.')
    params.add_argument('--data-random-rerouting',
                        type=float_greater_or_equal(0),
                        default=0,
                        help='Probability with which to randomly reroute batches when training a branching model on '
                             'multiple data sources (Fan et al. 2021, jmlr.org/papers/v22/20-1307.html). '
                             'Default: %(default)s.')
    params.add_argument('--data-random-rerouting-method',
                        choices=C.DATA_RANDOM_REROUTING_CHOICES,
                        default=C.DATA_RANDOM_REROUTING_UNIFORM,
                        help='Method used for randomly rerouting batches. uniform: all branches have equal weight. '
                             'weighted: branches are weighted using the same weights as data sources. '
                             'Default: %(default)s.')



def add_training_output_args(params):
    params.add_argument('--output', '-o',
                        required=True,
                        help='Folder where model & training results are written to.')
    params.add_argument('--overwrite-output',
                        action='store_true',
                        help='Delete all contents of the model directory if it already exists.')


def add_training_io_args(params):
    params = params.add_argument_group("Data & I/O")

    # Unfortunately we must set --source/--target to not required as we either accept these parameters
    # or --prepared-data which can not easily be encoded in argparse.
    add_training_data_args(params, required=False)
    add_prepared_data_args(params)
    add_validation_data_params(params)
    add_bucketing_args(params)
    add_vocab_args(params)
    add_training_output_args(params)


def add_bucketing_args(params):
    params.add_argument('--no-bucketing',
                        action='store_true',
                        help='Disable bucketing: always unroll the graph to --max-seq-len. Default: %(default)s.')

    params.add_argument('--bucket-width',
                        type=int_greater_or_equal(1),
                        default=8,
                        help='Width of buckets in tokens. Default: %(default)s.')

    params.add_argument('--bucket-scaling',
                        action='store_true',
                        help='Scale source/target buckets based on length ratio to reduce padding. Default: '
                             '%(default)s.')

    params.add_argument(C.TRAINING_ARG_MAX_SEQ_LEN,
                        type=multiple_values(num_values=2, greater_or_equal=1),
                        default=(95, 95),
                        help='Maximum sequence length in tokens, not counting BOS/EOS tokens (internal max sequence '
                             'length is X+1). Use "x:x" to specify separate values for src&tgt. Default: %(default)s.')


def add_process_pool_args(params):
    params.add_argument('--max-processes',
                        type=int_greater_or_equal(1),
                        default=1,
                        help='Process the shards in parallel using max-processes processes.')


def add_prepare_data_cli_args(params):
    add_training_data_args(params, required=True)
    add_vocab_args(params)
    add_bucketing_args(params)

    params.add_argument('--num-samples-per-shard',
                        type=int_greater_or_equal(1),
                        default=10000000,
                        help='The approximate number of samples per shard. Default: %(default)s.')

    params.add_argument('--min-num-shards',
                        default=1,
                        type=int_greater_or_equal(1),
                        help='The minimum number of shards to use, even if they would not '
                             'reach the desired number of samples per shard. Default: %(default)s.')

    params.add_argument('--seed',
                        type=int,
                        default=13,
                        help='Random seed used that makes shard assignments deterministic. Default: %(default)s.')

    params.add_argument('--output', '-o',
                        required=True,
                        help='Folder where the prepared and possibly sharded data is written to.')

    add_logging_args(params)
    add_process_pool_args(params)


def add_device_args(params):
    device_params = params.add_argument_group("Device parameters")

    device_params.add_argument('--device-id',
                               type=int_greater_or_equal(0),
                               default=0,
                               help='GPU to use. 0 translates to "cuda:0", etc. When running in distributed mode '
                                    '(--dist), each process\'s device is set automatically. Default: %(default)s.')
    device_params.add_argument('--use-cpu',
                               action='store_true',
                               help='Use CPU device instead of GPU.')
    device_params.add_argument('--env',
                               help='List of environment variables to be set before importing PyTorch. Separated by '
                                    '",", e.g. --env=OMP_NUM_THREADS=1,PYTORCH_JIT=0 etc.')


def add_vocab_args(params):
    params.add_argument('--source-vocab',
                        required=False,
                        default=None,
                        help='Existing source vocabulary (JSON).')
    params.add_argument('--target-vocab',
                        required=False,
                        default=None,
                        help='Existing target vocabulary (JSON).')
    params.add_argument('--source-factor-vocabs',
                        required=False,
                        nargs='+',
                        type=regular_file(),
                        default=[],
                        help='Existing source factor vocabulary (-ies) (JSON).')
    params.add_argument('--target-factor-vocabs',
                        required=False,
                        nargs='+',
                        type=regular_file(),
                        default=[],
                        help='Existing target factor vocabulary (-ies) (JSON).')
    params.add_argument(C.VOCAB_ARG_SHARED_VOCAB,
                        action='store_true',
                        default=False,
                        help='Share source and target vocabulary. '
                             'Will be automatically turned on when using weight tying. Default: %(default)s.')
    params.add_argument('--num-words',
                        type=multiple_values(num_values=2, greater_or_equal=0),
                        default=(0, 0),
                        help='Maximum vocabulary size. Use "x:x" to specify separate values for src&tgt. '
                             'A value of 0 indicates that the vocabulary unrestricted and determined from the data by '
                             'creating an entry for all words that occur at least --word-min-count times.'
                             'Default: %(default)s.')
    params.add_argument('--word-min-count',
                        type=multiple_values(num_values=2, greater_or_equal=1),
                        default=(1, 1),
                        help='Minimum frequency of words to be included in vocabularies. Default: %(default)s.')
    params.add_argument('--pad-vocab-to-multiple-of',
                        type=int,
                        default=8,
                        help='Pad vocabulary to a multiple of this integer. Default: %(default)s.')


def add_model_parameters(params):
    model_params = params.add_argument_group("ModelConfig")

    model_params.add_argument('--params', '-p',
                              type=str,
                              default=None,
                              help='Initialize model parameters from file. Overrides random initializations.')
    model_params.add_argument('--allow-missing-params',
                              action="store_true",
                              default=False,
                              help="Allow missing parameters when initializing model parameters from file. "
                                   "Default: %(default)s.")
    model_params.add_argument('--ignore-extra-params',
                              action="store_true",
                              default=False,
                              help="Allow extra parameters when initializing model parameters from file. "
                                   "Default: %(default)s.")

    model_params.add_argument('--encoder',
                              choices=C.ENCODERS,
                              default=C.TRANSFORMER_TYPE,
                              help="Type of encoder. Default: %(default)s.")
    model_params.add_argument('--decoder',
                              choices=C.DECODERS,
                              default=C.TRANSFORMER_TYPE,
                              help="Type of decoder. Default: %(default)s. "
                                   "'ssru_transformer' uses Simpler Simple Recurrent Units (Kim et al, 2019) "
                                   "as replacement for self-attention layers.")

    model_params.add_argument('--num-layers',
                              type=multiple_values(num_values=2, greater_or_equal=1),
                              default=(6, 6),
                              help='Number of layers for encoder & decoder. '
                                   'Use "x:x" to specify separate values for encoder & decoder. Default: %(default)s.')
    model_params.add_argument('--num-branches',
                              type=int_greater_or_equal(1),
                              default=None,
                              help='Number of branches for branching layers. When not specified, the value defaults to '
                                   'the number of data sources (prepared data directories). Default: %(default)s.')
    model_params.add_argument('--branch-mapping',
                              type=list_of_values(greater_or_equal=0),
                              default=None,
                              help='List of branch indices for data sources (zero-indexed). When not specified, this '
                                   'defaults to range(num_branches). Default: %(default)s.')
    model_params.add_argument('--branch-encoder-layers',
                              type=list_of_values(greater_or_equal=0),
                              default=None,
                              help='Encoder layers to branch on different data sources (zero-indexed). '
                                   'Default: %(default)s.')
    model_params.add_argument('--branch-decoder-layers',
                              type=list_of_values(greater_or_equal=0),
                              default=None,
                              help='Decoder layers to branch on different data sources (zero-indexed). '
                                   'Default: %(default)s.')
    model_params.add_argument('--branch-output-layers',
                              action='store_true',
                              default=False,
                              help='Branch output layers on different data sources (zero-indexed). '
                                   'Default: %(default)s.')

    # transformer arguments
    model_params.add_argument('--transformer-model-size',
                              type=multiple_values(num_values=2, greater_or_equal=1),
                              default=(512, 512),
                              help='Number of hidden units in transformer layers. '
                                   'Use "x:x" to specify separate values for encoder & decoder. Default: %(default)s.')
    model_params.add_argument('--transformer-attention-heads',
                              type=multiple_values(num_values=2, greater_or_equal=1),
                              default=(8, 8),
                              help='Number of heads for all self-attention when using transformer layers. '
                                   'Use "x:x" to specify separate values for encoder & decoder. Default: %(default)s.')
    model_params.add_argument('--transformer-feed-forward-num-hidden',
                              type=multiple_values(num_values=2, greater_or_equal=1),
                              default=(2048, 2048),
                              help='Number of hidden units in transformers feed forward layers. '
                                   'Use "x:x" to specify separate values for encoder & decoder. Default: %(default)s.')
    model_params.add_argument('--transformer-feed-forward-use-glu',
                              action='store_true',
                              default=False,
                              help='Use Gated Linear Units in transformer feed forward networks (Daupin et al. 2016, '
                                   'arxiv.org/abs/1612.08083; Shazeer 2020, arxiv.org/abs/2002.05202). Default: '
                                   '%(default)s.')
    model_params.add_argument('--transformer-activation-type',
                              type=multiple_values(num_values=2, greater_or_equal=None, data_type=str),
                              default=(C.RELU, C.RELU),
                              help='Type of activation to use for each feed forward layer. Use "x:x" to specify '
                                   'different values for encoder & decoder. Supported: {}. Default: '
                                   '%(default)s.'.format(' '.join(C.TRANSFORMER_ACTIVATION_TYPES)))
    model_params.add_argument('--transformer-positional-embedding-type',
                              choices=C.POSITIONAL_EMBEDDING_TYPES,
                              default=C.FIXED_POSITIONAL_EMBEDDING,
                              help='The type of positional embedding. Default: %(default)s.')
    model_params.add_argument('--transformer-preprocess',
                              type=multiple_values(num_values=2, greater_or_equal=None, data_type=str),
                              default=('n', 'n'),
                              help='Transformer preprocess sequence for encoder and decoder. Supports three types of '
                                   'operations: d=dropout, r=residual connection, n=layer normalization. You can '
                                   'combine in any order, for example: "ndr". '
                                   'Leave empty to not use any of these operations. '
                                   'You can specify separate sequences for encoder and decoder by separating with ":" '
                                   'For example: n:drn '
                                   'Default: %(default)s.')
    model_params.add_argument('--transformer-postprocess',
                              type=multiple_values(num_values=2, greater_or_equal=None, data_type=str),
                              default=('dr', 'dr'),
                              help='Transformer postprocess sequence for encoder and decoder. Supports three types of '
                                   'operations: d=dropout, r=residual connection, n=layer normalization. You can '
                                   'combine in any order, for example: "ndr". '
                                   'Leave empty to not use any of these operations. '
                                   'You can specify separate sequences for encoder and decoder by separating with ":" '
                                   'For example: n:drn '
                                   'Default: %(default)s.')

    model_params.add_argument('--lhuc',
                              nargs="+",
                              default=None,
                              choices=C.LHUC_CHOICES,
                              metavar="COMPONENT",
                              help="Use LHUC (Vilar 2018). Include an amplitude parameter to hidden units for"
                              " domain adaptation. Needs a pre-trained model. Valid values: {values}."
                              " Default: %(default)s.".format(
                                  values=", ".join(C.LHUC_CHOICES)))

    # embedding arguments
    model_params.add_argument('--num-embed',
                              type=multiple_values(num_values=2, greater_or_equal=1),
                              default=(None, None),
                              help='Embedding size for source and target tokens. '
                                   'Use "x:x" to specify separate values for src&tgt. Default: %d.' % C.DEFAULT_NUM_EMBED)
    model_params.add_argument('--source-factors-num-embed',
                              type=int,
                              nargs='+',
                              default=[],
                              help='Embedding size for additional source factors. '
                                   'You must provide as many dimensions as '
                                   '(validation) source factor files. Default: %(default)s.')
    model_params.add_argument('--target-factors-num-embed',
                              type=int,
                              nargs='+',
                              default=[],
                              help='Embedding size for additional target factors. '
                                   'You must provide as many dimensions as '
                                   '(validation) target factor files. Default: %(default)s.')
    model_params.add_argument('--source-factors-combine', '-sfc',
                              choices=C.FACTORS_COMBINE_CHOICES,
                              default=[C.FACTORS_COMBINE_SUM],
                              nargs='+',
                              help='How to combine source factors. Can be either one value which will be applied to '
                                   'all source factors, or a list of values. Default: %(default)s.')
    model_params.add_argument('--target-factors-combine', '-tfc',
                              choices=C.FACTORS_COMBINE_CHOICES,
                              default=[C.FACTORS_COMBINE_SUM],
                              nargs='+',
                              help='How to combine target factors. Can be either one value which will be applied to '
                                   'all target factors, or a list of values. Default: %(default)s.')
    model_params.add_argument('--source-factors-share-embedding',
                              type=bool_str(),
                              nargs='+',
                              default=[False],
                              help='Share the embeddings with the source language. '
                                   'Can be either one value which will be applied '
                                   'to all source factors, or a list of values. Default: %(default)s.')
    model_params.add_argument('--target-factors-share-embedding',
                              type=bool_str(),
                              nargs='+',
                              default=[False],
                              help='Share the embeddings with the target language. '
                                   'Can be either one value which will be applied '
                                   'to all target factors, or a list of values. Default: %(default)s.')

    model_params.add_argument('--weight-tying-type',
                              default=C.WEIGHT_TYING_SRC_TRG_SOFTMAX,
                              choices=C.WEIGHT_TYING_TYPES,
                              help='The type of weight tying. source embeddings=src, target embeddings=trg, '
                                   'target softmax weight matrix=softmax. Default: %(default)s.')

    model_params.add_argument('--dtype', default=C.DTYPE_FP32, choices=[C.DTYPE_FP32, C.DTYPE_FP16],
                              help="Data type.")

    model_params.add_argument('--amp',
                              action='store_true',
                              help='Use PyTorch automatic mixed precision (AMP) to run compatible operations in '
                                   'float16 mode instead of float32.')
    model_params.add_argument('--apex-amp',
                              action='store_true',
                              help='Use NVIDIA Apex automatic mixed precision (AMP) to run the entire model in float16 '
                                   'mode with float32 master weights and dynamic loss scaling. This is faster than '
                                   'PyTorch AMP with some additional risk and requires installing Apex: '
                                   'https://github.com/NVIDIA/apex')

    model_params.add_argument('--neural-vocab-selection',
                              type=str,
                              default=None,
                              choices=C.NVS_TYPES,
                              help='When enabled the model contains a neural vocabulary selection model that restricts '
                                   'the target output vocabulary to speed up inference.'
                                   'logit_max: predictions are made per source token and combined by max pooling.'
                                   'eos: the prediction is based on the hidden representation of the <eos> token.')

    model_params.add_argument('--neural-vocab-selection-block-loss',
                              action='store_true',
                              help='When enabled, gradients for NVS are blocked from propagating back to the encoder. '
                                    'This means that NVS learns to work with the main model\'s representations but '
                                    'does not influence its training.')


def add_batch_args(params, default_batch_size=4096, default_batch_type=C.BATCH_TYPE_WORD):
    params.add_argument('--batch-size', '-b',
                        type=int_greater_or_equal(1),
                        default=default_batch_size,
                        help='Mini-batch size per process. Depending on --batch-type, this either refers to words or '
                             'sentences. The effective batch size (update size) is num_processes * batch_size * '
                             'update_interval. Default: %(default)s.')
    params.add_argument('--batch-type',
                        type=str,
                        default=default_batch_type,
                        choices=C.BATCH_TYPES,
                        help='sentence: each batch contains exactly X sentences. '
                             'word: each batch contains approximately X target words. '
                             'max-word: each batch contains at most X target words. '
                             'Default: %(default)s.')
    params.add_argument('--batch-sentences-multiple-of',
                        type=int,
                        default=8,
                        help='For word and max-word batching, guarantee that each batch contains a multiple of X '
                             'sentences. For word batching, round up or down to nearest multiple. For max-word '
                             'batching, always round down. Default: %(default)s.')
    params.add_argument('--update-interval',
                        type=int,
                        default=1,
                        help='Accumulate gradients over X batches for each model update. Set a value higher than 1 to '
                             'simulate large batches (ex: batch_size 2560 with update_interval 4 gives effective batch '
                             'size 10240). Default: %(default)s.')


def add_nvs_train_parameters(params):
    params.add_argument(
        '--bow-task-weight',
        type=float_greater_or_equal(0.0),
        default=1.0,
        help=
        'The weight of the auxiliary Bag-of-word (BOW) loss when --neural-vocab-selection is enabled. Default %(default)s.'
    )

    params.add_argument(
        '--bow-task-pos-weight',
        type=float_greater_or_equal(0.0),
        default=10,
        help='The weight of the positive class (the set of words present on the target side) for the BOW loss '
             'when --neural-vocab-selection is set as x * num_negative_class / num_positive_class where x is the '
             '--bow-task-pos-weight. Higher values will bias more towards recall, resulting in larger vocabularies '
             'at test time trading off larger vocabularies for higher translation quality. Default %(default)s.')


def add_training_args(params):
    train_params = params.add_argument_group("Training parameters")

    add_batch_args(train_params)

    train_params.add_argument('--label-smoothing',
                              default=0.1,
                              type=float,
                              help='Smoothing constant for label smoothing. Default: %(default)s.')
    train_params.add_argument('--label-smoothing-impl',
                              default='mxnet',
                              choices=['mxnet', 'fairseq', 'torch'],
                              help='Choose label smoothing implementation. Default: %(default)s. '
                                   '`torch` requires PyTorch 1.10.')

    train_params.add_argument('--length-task',
                              type=str,
                              default=None,
                              choices=[C.LENGTH_TASK_RATIO, C.LENGTH_TASK_LENGTH],
                              help='If specified, adds an auxiliary task during training to predict source/target length ratios '
                                    '(mean squared error loss), or absolute lengths (Poisson) loss. Default %(default)s.')
    train_params.add_argument('--length-task-weight',
                              type=float_greater_or_equal(0.0),
                              default=1.0,
                              help='The weight of the auxiliary --length-task loss. Default %(default)s.')
    train_params.add_argument('--length-task-layers',
                              type=int_greater_or_equal(1),
                              default=1,
                              help='Number of fully-connected layers for predicting the length ratio. Default %(default)s.')

    add_nvs_train_parameters(train_params)

    train_params.add_argument('--target-factors-weight',
                              type=float,
                              nargs='+',
                              default=[1.0],
                              help='Weights of target factor losses. If one value is given, it applies to all '
                                   'secondary target factors. For multiple values, the number of weights given has '
                                   'to match the number of target factors. Default: %(default)s.')

    train_params.add_argument('--optimized-metric',
                              default=C.PERPLEXITY,
                              choices=C.METRICS,
                              help='Metric to optimize with early stopping {%(choices)s}. Default: %(default)s.')

    train_params.add_argument(C.TRAIN_ARGS_CHECKPOINT_INTERVAL,
                              type=int_greater_or_equal(1),
                              default=4000,
                              help='Checkpoint and evaluate every x updates (update-interval * batches). '
                                   'Default: %(default)s.')

    train_params.add_argument('--min-samples',
                              type=int,
                              default=None,
                              help='Minimum number of samples before training can stop. Default: %(default)s.')
    train_params.add_argument('--max-samples',
                              type=int,
                              default=None,
                              help='Maximum number of samples. Default: %(default)s.')
    train_params.add_argument('--min-updates',
                              type=int,
                              default=None,
                              help='Minimum number of updates before training can stop. Default: %(default)s.')
    train_params.add_argument('--max-updates',
                              type=int,
                              default=None,
                              help='Maximum number of updates. Default: %(default)s.')
    train_params.add_argument('--max-seconds',
                              type=int,
                              default=None,
                              help='Training will stop on the next checkpoint after reaching the maximum seconds. '
                                   'Default: %(default)s.')

    train_params.add_argument('--max-checkpoints',
                              type=int,
                              default=None,
                              help='Maximum number of checkpoints to continue training the model '
                                   'before training is stopped. '
                                   'Default: %(default)s.')
    train_params.add_argument('--max-num-checkpoint-not-improved',
                              type=int,
                              default=None,
                              help='Maximum number of checkpoints the model is allowed to not improve in '
                                   '<optimized-metric> on validation data before training is stopped. '
                                   'Default: %(default)s.')
    train_params.add_argument('--checkpoint-improvement-threshold',
                              type=float,
                              default=0.,
                              help='Improvement in <optimized-metric> over specified number of checkpoints must exceed '
                                   'this value to be considered actual improvement. Default: %(default)s.')

    train_params.add_argument('--min-num-epochs',
                              type=int,
                              default=None,
                              help='Minimum number of epochs (passes through the training data) '
                                   'before training can stop. Default: %(default)s.')
    train_params.add_argument('--max-num-epochs',
                              type=int,
                              default=None,
                              help='Maximum number of epochs (passes through the training data) Default: %(default)s.')
    train_params.add_argument('--embed-dropout',
                              type=multiple_values(2, data_type=float),
                              default=(.0, .0),
                              help='Dropout probability for source & target embeddings. Use "x:x" to specify separate '
                                   'values. Default: %(default)s.')
    train_params.add_argument('--transformer-dropout-attention',
                              type=multiple_values(2, data_type=float),
                              default=(0.1, 0.1),
                              help='Dropout probability for multi-head attention. Use "x:x" to specify separate '
                                   'values for encoder & decoder. Default: %(default)s.')
    train_params.add_argument('--transformer-dropout-act',
                              type=multiple_values(2, data_type=float),
                              default=(0.1, 0.1),
                              help='Dropout probability before activation in feed-forward block. Use "x:x" to specify '
                                   'separate values for encoder & decoder. Default: %(default)s.')
    train_params.add_argument('--transformer-dropout-prepost',
                              type=multiple_values(2, data_type=float),
                              default=(0.1, 0.1),
                              help='Dropout probability for pre/postprocessing blocks. Use "x:x" to specify separate '
                                   'values for encoder & decoder. Default: %(default)s.')

    train_params.add_argument('--optimizer',
                              default=C.OPTIMIZER_ADAM,
                              choices=C.OPTIMIZERS,
                              help='SGD update rule. Default: %(default)s.')
    train_params.add_argument('--optimizer-betas',
                              type=multiple_values(2, data_type=float),
                              default=(0.9, 0.999),
                              help='Beta1 and beta2 for Adam-like optimizers, specified "x:x". Default: %(default)s.')
    train_params.add_argument('--optimizer-eps',
                              type=float_greater_or_equal(0),
                              default=1e-08,
                              help='Optimizer epsilon. Default: %(default)s.')

    train_params.add_argument('--dist',
                              action='store_true',
                              help='Run in distributed training mode. When using this option, launch training with '
                                   '`torchrun --nproc_per_node N -m sockeye.train`. Increasing the number of processes '
                                   'multiplies the effective batch size (ex: batch_size 2560 with `--nproc_per_node 4` '
                                   'gives effective batch size 10240).')

    train_params.add_argument('--initial-learning-rate',
                              type=float,
                              default=0.0002,
                              help='Initial learning rate. Default: %(default)s.')
    train_params.add_argument('--weight-decay',
                              type=float,
                              default=0.0,
                              help='Weight decay constant. Default: %(default)s.')
    train_params.add_argument('--momentum',
                              type=float,
                              default=0.0,
                              help='Momentum constant. Default: %(default)s.')
    train_params.add_argument('--gradient-clipping-threshold',
                              type=float,
                              default=1.0,
                              help='Clip absolute gradients values greater than this value. '
                                   'Set to negative to disable. Default: %(default)s.')
    train_params.add_argument('--gradient-clipping-type',
                              choices=C.GRADIENT_CLIPPING_TYPES,
                              default=C.GRADIENT_CLIPPING_TYPE_NONE,
                              help='The type of gradient clipping. Default: %(default)s.')

    train_params.add_argument('--learning-rate-scheduler-type',
                              default=C.LR_SCHEDULER_PLATEAU_REDUCE,
                              choices=C.LR_SCHEDULERS,
                              help='Learning rate scheduler type. Default: %(default)s.')
    train_params.add_argument('--learning-rate-t-scale',
                              type=float,
                              default=1.0,
                              help="Step number is multiplied by this value when determining learning rate for the "
                                   "current step. Default: %(default)s.")
    train_params.add_argument('--learning-rate-t-offset',
                              type=int_greater_or_equal(0),
                              default=0,
                              help="This value is added to the step number when determining learning rate for the "
                                   "current step. Default: %(default)s.")
    train_params.add_argument('--learning-rate-reduce-factor',
                              type=float,
                              default=0.9,
                              help="Factor to multiply learning rate with "
                                   "(for 'plateau-reduce' learning rate scheduler). Default: %(default)s.")
    train_params.add_argument('--learning-rate-reduce-num-not-improved',
                              type=int,
                              default=8,
                              help="For 'plateau-reduce' learning rate scheduler. Adjust learning rate "
                                   "if <optimized-metric> did not improve for x checkpoints. Default: %(default)s.")
    train_params.add_argument('--learning-rate-warmup',
                              type=int,
                              default=0,
                              help="Number of warmup steps. If set to x, linearly increases learning rate from 10%% "
                                   "to 100%% of the initial learning rate. Default: %(default)s.")
    train_params.add_argument('--no-reload-on-learning-rate-reduce',
                              action='store_true',
                              default=False,
<<<<<<< HEAD
                              help="Do not reload best checkpoint when reducing learning rate. Default: %(default)s.")
=======
                              help='Do not reload the best training checkpoint when reducing the learning rate. '
                                   'Default: %(default)s.')
>>>>>>> 94cdad72


    train_params.add_argument('--fixed-param-strategy',
                              default=None,
                              choices=C.FIXED_PARAM_STRATEGY_CHOICES,
                              help="Fix various parameters during training using a named strategy. The strategy "
                                   "name indicates which parameters will be fixed (Wuebker et al., 2018). "
                                   "Default: %(default)s.")
    train_params.add_argument('--fixed-param-names',
                              default=[],
                              nargs='*',
                              help="Manually specify names of parameters to fix during training. Default: %(default)s.")

    train_params.add_argument(C.TRAIN_ARGS_MONITOR_BLEU,
                              default=500,
                              type=int,
                              help='x>0: decode x sampled sentences from validation data and '
                                   'compute evaluation metrics. x==-1: use full validation data. Default: %(default)s.')

    train_params.add_argument(C.TRAIN_ARGS_STOP_ON_DECODER_FAILURE,
                              action="store_true",
                              help='Stop training as soon as any checkpoint decoder fails (e.g. because there is not '
                                   'enough GPU memory). Default: %(default)s.')

    train_params.add_argument('--seed',
                              type=int,
                              default=1,
                              help='Random seed. Default: %(default)s.')

    train_params.add_argument('--keep-last-params',
                              type=int,
                              default=-1,
                              help='Keep only the last n params files, use -1 to keep all files. Default: %(default)s')

    train_params.add_argument('--keep-initializations',
                              action="store_true",
                              help='In addition to keeping the last n params files, also keep params from checkpoint 0.')

    train_params.add_argument('--cache-last-best-params',
                              required=False,
                              type=int,
                              default=0,
                              help='Cache the last n best params files, as distinct from the last n in sequence. '
                                   'Use 0 or negative to disable. Default: %(default)s')

    train_params.add_argument('--cache-strategy',
                              required=False,
                              type=str,
                              default=C.AVERAGE_BEST,
                              choices=C.AVERAGE_CHOICES,
                              help='Strategy to use when deciding which are the "best" params files. '
                                   'Default: %(default)s')

    train_params.add_argument('--cache-metric',
                              required=False,
                              type=str,
                              default=C.PERPLEXITY,
                              choices=C.METRICS,
                              help='Metric to use when deciding which are the "best" params files. '
                                   'Default: %(default)s')

    train_params.add_argument('--dry-run',
                              action='store_true',
                              help="Do not perform any actual training, but print statistics about the model"
                              " and mode of operation.")


def add_train_cli_args(params):
    add_training_io_args(params)
    add_model_parameters(params)
    add_training_args(params)
    add_device_args(params)
    add_logging_args(params)


def add_translate_cli_args(params):
    add_inference_args(params)
    add_device_args(params)
    add_logging_args(params)


def add_score_cli_args(params):
    add_training_data_args(params, required=True)
    add_vocab_args(params)
    add_device_args(params)
    add_batch_args(params, default_batch_size=56, default_batch_type=C.BATCH_TYPE_SENTENCE)

    params = params.add_argument_group("Scoring parameters")

    params.add_argument("--model", "-m", required=True,
                        help="Model directory containing trained model.")

    params.add_argument(C.TRAINING_ARG_MAX_SEQ_LEN,
                        type=multiple_values(num_values=2, greater_or_equal=1),
                        default=None,
                        help='Maximum sequence length in tokens.'
                             'Use "x:x" to specify separate values for src&tgt. Default: Read from model.')

    # common params with translate CLI
    add_length_penalty_args(params)
    add_brevity_penalty_args(params)

    params.add_argument("--output", "-o", default=None,
                        help="File to write output to. Default: STDOUT.")

    params.add_argument('--output-type',
                        default=C.OUTPUT_HANDLER_SCORE,
                        choices=C.OUTPUT_HANDLERS_SCORING,
                        help='Output type. Default: %(default)s.')

    params.add_argument('--score-type',
                        choices=C.SCORING_TYPE_CHOICES,
                        default=C.SCORING_TYPE_DEFAULT,
                        help='Score type to output. Default: %(default)s')
    params.add_argument('--softmax-temperature',
                        type=float,
                        default=None,
                        help='Controls peakiness of model predictions. Values < 1.0 produce '
                             'peaked predictions, values > 1.0 produce smoothed distributions.')

    params.add_argument('--dtype', default=None, choices=[None, C.DTYPE_FP32, C.DTYPE_FP16, C.DTYPE_INT8],
                        help="Data type. Default: %(default)s infers from saved model.")

    add_logging_args(params)


def add_inference_args(params):
    decode_params = params.add_argument_group("Inference parameters")

    decode_params.add_argument(C.INFERENCE_ARG_INPUT_LONG, C.INFERENCE_ARG_INPUT_SHORT,
                               default=None,
                               help='Input file to translate. One sentence per line. '
                                    'If not given, will read from stdin.')

    decode_params.add_argument(C.INFERENCE_ARG_INPUT_FACTORS_LONG, C.INFERENCE_ARG_INPUT_FACTORS_SHORT,
                               required=False,
                               nargs='+',
                               type=regular_file(),
                               default=None,
                               help='List of input files containing additional source factors,'
                                    'each token-parallel to the source. Default: %(default)s.')

    decode_params.add_argument('--json-input',
                               action='store_true',
                               default=False,
                               help="If given, the CLI expects string-serialized json objects as input."
                                    "Requires at least the input text field, for example: "
                                    "{'text': 'some input string'} "
                                    "Optionally, a list of factors can be provided: "
                                    "{'text': 'some input string', 'factors': ['C C C', 'X X X']}.")

    decode_params.add_argument(C.INFERENCE_ARG_OUTPUT_LONG, C.INFERENCE_ARG_OUTPUT_SHORT,
                               default=None,
                               help='Output file to write translations to. '
                                    'If not given, will write to stdout.')

    decode_params.add_argument('--models', '-m',
                               required=True,
                               nargs='+',
                               help='Model folder(s). Use multiple for ensemble decoding. '
                                    'Model determines config, best parameters and vocab files.')
    decode_params.add_argument('--checkpoints', '-c',
                               default=None,
                               type=int,
                               nargs='+',
                               help='If not given, chooses best checkpoints for model(s). '
                                    'If specified, must have the same length as --models and be integer')
    decode_params.add_argument('--nbest-size',
                               type=int_greater_or_equal(1),
                               default=1,
                               help='Size of the nbest list of translations. Default: %(default)s.')
    decode_params.add_argument('--beam-size', '-b',
                               type=int_greater_or_equal(1),
                               default=5,
                               help='Size of the beam. Default: %(default)s.')
    decode_params.add_argument('--greedy', '-g',
                               action="store_true",
                               default=False,
                               help='Enables an alternative, faster greedy decoding implementation. It does not '
                                    'support batch decoding, ensembles, and hypothesis scores '
                                    'are not normalized. Default: %(default)s.')

    decode_params.add_argument('--beam-search-stop',
                               choices=[C.BEAM_SEARCH_STOP_ALL, C.BEAM_SEARCH_STOP_FIRST],
                               default=C.BEAM_SEARCH_STOP_ALL,
                               help='Stopping criteria. Quit when (all) hypotheses are finished '
                                    'or when a finished hypothesis is in (first) position. Default: %(default)s.')
    decode_params.add_argument('--batch-size',
                               type=int_greater_or_equal(1),
                               default=1,
                               help='Batch size during decoding. Determines how many sentences are translated '
                                    'simultaneously. Default: %(default)s.')
    decode_params.add_argument('--chunk-size',
                               type=int_greater_or_equal(1),
                               default=None,
                               help='Size of the chunks to be read from input at once. The chunks are sorted and then '
                                    'split into batches. Therefore the larger the chunk size the better the grouping '
                                    'of segments of similar length and therefore the higher the increase in throughput.'
                                    ' Default: %d without batching '
                                    'and %d * batch_size with batching.' % (C.CHUNK_SIZE_NO_BATCHING,
                                                                            C.CHUNK_SIZE_PER_BATCH_SEGMENT))
    decode_params.add_argument('--sample',
                               type=int_greater_or_equal(0),
                               default=None,
                               nargs='?',
                               const=0,
                               help='Sample from softmax instead of taking best. Optional argument will restrict '
                                    'sampling to top N vocabulary items at each step. Default: %(default)s.')
    decode_params.add_argument('--seed',
                               type=int,
                               default=None,
                               help='Random seed used if sampling. Default: %(default)s.')
    decode_params.add_argument('--ensemble-mode',
                               type=str,
                               default='linear',
                               choices=['linear', 'log_linear'],
                               help='Ensemble mode. Default: %(default)s.')
    decode_params.add_argument('--bucket-width',
                               type=int_greater_or_equal(0),
                               default=10,
                               help='Bucket width for encoder steps. 0 means no bucketing. Default: %(default)s.')
    decode_params.add_argument('--max-input-length',
                               type=int_greater_or_equal(1),
                               default=None,
                               help='Maximum input sequence length. Default: value from model(s).')
    decode_params.add_argument('--max-output-length-num-stds',
                               type=int,
                               default=C.DEFAULT_NUM_STD_MAX_OUTPUT_LENGTH,
                               help='Number of target-to-source length ratio standard deviations from training to add '
                                    'to calculate maximum output length for beam search for each sentence. '
                                    'Default: %(default)s.')
    decode_params.add_argument('--max-output-length',
                               type=int_greater_or_equal(1),
                               default=None,
                               help='Maximum number of words to generate during translation. '
                                    'If None, it will be computed automatically. Default: %(default)s.')
    decode_params.add_argument('--restrict-lexicon',
                               nargs='+',
                               type=multiple_values(num_values=2, data_type=str),
                               default=None,
                               help="Specify block or top-k lexicon. A top-k lexicon will pose a positive constraint, "
                                    "by providing the set of allowed target words. While a blocking lexicon poses a "
                                    "negative constraint on providing a set of target words to be avoided. "
                                    "Specifically, a top-k lexicon will restrict the output vocabulary to the k most "
                                    "likely context-free translations of the source words in each sentence "
                                    "(Devlin, 2017). See the lexicon module for creating lexicons, i.e. by running "
                                    "sockeye-lexicon. To use multiple lexicons, provide "
                                    "'--restrict-lexicon key1:path1 key2:path2 ...' and use JSON input to specify the "
                                    "lexicon for each sentence: "
                                    "{\"text\": \"some input string\", \"restrict_lexicon\": \"key\"}. "
                                    "If a single lexicon is specified it will be applied to all inputs. "
                                    "If multiple lexica are specified they can be selected via the JSON input or it "
                                    "can be skipped by not providing a lexicon in the JSON input. "
                                    "Default: %(default)s.")
    decode_params.add_argument('--restrict-lexicon-topk',
                               type=int,
                               default=None,
                               help="Specify the number of translations to load for each source word from the lexicon "
                                    "given with --restrict-lexicon top-k lexicon. "
                                    "Default: Load all entries from the lexicon.")

    decode_params.add_argument('--skip-nvs',
                               action='store_true',
                               help='Manually turn off Neural Vocabulary Selection (NVS) to do a softmax over the full target vocabulary.',
                               default=False)

    decode_params.add_argument('--nvs-thresh',
                               type=float,
                               help='The probability threshold for a word to be added to the set of target words. '
                                    'Default: 0.5.',
                               default=0.5)

    decode_params.add_argument('--strip-unknown-words',
                               action='store_true',
                               default=False,
                               help='Remove any <unk> symbols from outputs. Default: %(default)s.')
    decode_params.add_argument('--prevent-unk',
                               action='store_true',
                               default=False,
                               help='Avoid generating <unk> during decoding. Default: %(default)s.')

    decode_params.add_argument('--output-type',
                               default='translation',
                               choices=C.OUTPUT_HANDLERS,
                               help='Output type. Default: %(default)s.')

    # common params with score CLI
    add_length_penalty_args(decode_params)
    add_brevity_penalty_args(decode_params)

    decode_params.add_argument('--dtype', default=None, choices=[None, C.DTYPE_FP32, C.DTYPE_FP16, C.DTYPE_INT8],
                               help="Data type. Default: %(default)s infers from saved model.")


def add_length_penalty_args(params):
    params.add_argument('--length-penalty-alpha',
                        default=1.0,
                        type=float,
                        help='Alpha factor for the length penalty used in beam search: '
                             '(beta + len(Y))**alpha/(beta + 1)**alpha. A value of 0.0 will therefore turn off '
                             'length normalization. Default: %(default)s.')
    params.add_argument('--length-penalty-beta',
                        default=0.0,
                        type=float,
                        help='Beta factor for the length penalty used in scoring: '
                        '(beta + len(Y))**alpha/(beta + 1)**alpha. Default: %(default)s')


def add_brevity_penalty_args(params):
    params.add_argument('--brevity-penalty-type',
                        default='none',
                        type=str,
                        choices=[C.BREVITY_PENALTY_NONE, C.BREVITY_PENALTY_LEARNED, C.BREVITY_PENALTY_CONSTANT],
                        help='If specified, adds brevity penalty to the hypotheses\' scores, calculated with learned '
                             'or constant length ratios. The latter, by default, uses the length ratio (|ref|/|hyp|) '
                             'estimated from the training data and averaged over models. Default: %(default)s.')
    params.add_argument('--brevity-penalty-weight',
                        default=1.0,
                        type=float_greater_or_equal(0.0),
                        help='Scaler for the brevity penalty in beam search: weight * log(BP) + score. Default: %(default)s')
    params.add_argument('--brevity-penalty-constant-length-ratio',
                        default=0.0,
                        type=float_greater_or_equal(0.0),
                        help='Has effect if --brevity-penalty-type is set to \'constant\'. If positive, overrides the length '
                             'ratio, used for brevity penalty calculation, for all inputs. If zero, uses the average of length '
                             'ratios from the training data over all models. Default: %(default)s.')


def add_evaluate_args(params):
    eval_params = params.add_argument_group("Evaluate parameters")
    eval_params.add_argument('--references', '-r',
                             required=True,
                             type=str,
                             help="File with references.")
    eval_params.add_argument('--hypotheses', '-i',
                             type=file_or_stdin(),
                             default=[sys.stdin],
                             nargs='+',
                             help="File(s) with hypotheses. If none will read from stdin. Default: stdin.")
    eval_params.add_argument('--metrics',
                             nargs='+',
                             choices=C.EVALUATE_METRICS,
                             default=[C.BLEU, C.CHRF, C.TER],
                             help='List of metrics to compute. Default: %(default)s.')
    eval_params.add_argument('--sentence', '-s',
                             action="store_true",
                             help="Show sentence-level metrics. Default: %(default)s.")
    eval_params.add_argument('--offset',
                             type=float,
                             default=0.01,
                             help="Numerical value of the offset of zero n-gram counts for BLEU. Default: %(default)s.")
    eval_params.add_argument('--not-strict', '-n',
                             action="store_true",
                             help="Do not fail if number of hypotheses does not match number of references. "
                                  "Default: %(default)s.")


def add_build_vocab_args(params):
    params.add_argument('-i', '--inputs', required=True, nargs='+', help='List of text files to build vocabulary from.')
    params.add_argument('-o', '--output', required=True, type=str, help="Output filename to write vocabulary to.")
    add_vocab_args(params)
    add_process_pool_args(params)<|MERGE_RESOLUTION|>--- conflicted
+++ resolved
@@ -1095,12 +1095,8 @@
     train_params.add_argument('--no-reload-on-learning-rate-reduce',
                               action='store_true',
                               default=False,
-<<<<<<< HEAD
-                              help="Do not reload best checkpoint when reducing learning rate. Default: %(default)s.")
-=======
                               help='Do not reload the best training checkpoint when reducing the learning rate. '
                                    'Default: %(default)s.')
->>>>>>> 94cdad72
 
 
     train_params.add_argument('--fixed-param-strategy',

--- conflicted
+++ resolved
@@ -415,16 +415,10 @@
         self.aligner = align.Aligner()
 
     def load(self,
-<<<<<<< HEAD
-             sources_sentences: Sequence[Iterable[List[Any]]],
-             target_sentences: Iterable[List[Any]],
+             source_iterables: Sequence[Iterable],
+             target_iterable: Iterable,
              num_samples_per_bucket: List[int],
              use_pointer_nets: bool) -> 'ParallelDataSet':
-=======
-             source_iterables: Sequence[Iterable],
-             target_iterable: Iterable,
-             num_samples_per_bucket: List[int]) -> 'ParallelDataSet':
->>>>>>> 3c1a8c5f
 
         assert len(num_samples_per_bucket) == len(self.buckets)
         num_factors = len(source_iterables)

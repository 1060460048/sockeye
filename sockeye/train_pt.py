--- conflicted
+++ resolved
@@ -240,15 +240,9 @@
                                  max_seq_len_target: int,
                                  shared_vocab: bool,
                                  resume_training: bool,
-<<<<<<< HEAD
                                  output_folder: str) -> Tuple['data_io.BaseParallelSampleIter',
-                                                              'data_io.BaseParallelSampleIter',
+                                                              List['data_io.BaseParallelSampleIter'],
                                                               'data_io.DataConfig',
-=======
-                                 output_folder: str) -> Tuple['data_io_pt.BaseParallelSampleIter',
-                                                              List['data_io_pt.BaseParallelSampleIter'],
-                                                              'data_io_pt.DataConfig',
->>>>>>> 47a16c5c
                                                               List[vocab.Vocab], List[vocab.Vocab]]:
     """
     Create the data iterators and the vocabularies.
@@ -305,13 +299,8 @@
             utils.check_condition(args.source_vocab is None and args.target_vocab is None,
                                   "You are using a prepared data folder, which is tied to a vocabulary. "
                                   "To change it you need to rerun data preparation with a different vocabulary.")
-<<<<<<< HEAD
-        train_iter, validation_iter, data_config, source_vocabs, target_vocabs = data_io.get_prepared_data_iters(
-            prepared_data_dir=args.prepared_data,
-=======
-        train_iter, validation_iters, data_config, source_vocabs, target_vocabs = data_io_pt.get_prepared_data_iters(
+        train_iter, validation_iters, data_config, source_vocabs, target_vocabs = data_io.get_prepared_data_iters(
             prepared_data_dirs=args.prepared_data,
->>>>>>> 47a16c5c
             validation_sources=validation_sources,
             validation_targets=validation_targets,
             validation_prepared_data_dirs=args.validation_prepared_data,
@@ -420,11 +409,7 @@
                         'Training and validation data must have the same number of target factors, '
                         'but found %d and %d.' % (len(source_vocabs), len(validation_sources)))
 
-<<<<<<< HEAD
-        train_iter, validation_iter, config_data, data_info = data_io.get_training_data_iters(
-=======
-        train_iter, validation_iters, config_data, data_info = data_io_pt.get_training_data_iters(
->>>>>>> 47a16c5c
+        train_iter, validation_iters, config_data, data_info = data_io.get_training_data_iters(
             sources=sources,
             targets=targets,
             validation_sources=validation_sources,
